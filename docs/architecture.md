--- conflicted
+++ resolved
@@ -73,11 +73,8 @@
     Gateway --> Thm
 ```
 
-<<<<<<< HEAD
 The flow shows how configuration and runtime components share the authenticated REST client, how polling and push updates keep entity state fresh, and how energy statistics are imported for the Recorder. The TermoWeb cloud in turn brokers communication with the household gateway that relays commands and telemetry for the attached heaters, accumulators, power monitors, and thermostats.【F:custom_components/termoweb/__init__.py†L453-L670】【F:custom_components/termoweb/ws_client.py†L57-L449】【F:docs/termoweb_api.md†L1-L176】
-=======
-The flow shows how configuration and runtime components share the authenticated REST client, how polling and push updates keep entity state fresh, and how energy statistics are imported for the Recorder. The TermoWeb cloud in turn brokers communication with the household gateway—treated as a black-box appliance by the integration—that relays commands and telemetry for the attached heaters, accumulators, power monitors, and thermostats.【F:custom_components/termoweb/__init__.py†L453-L670】【F:custom_components/termoweb/ws_client_legacy.py†L40-L541】【F:docs/termoweb_api.md†L1-L176】
->>>>>>> 3d7b4760
+
 
 ## Python class hierarchy
 
