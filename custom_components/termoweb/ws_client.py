"""Unified websocket client for TermoWeb backends."""

import asyncio
from contextlib import suppress
from copy import deepcopy
from dataclasses import dataclass
import json
import logging
import random
import time
from typing import Any

import aiohttp
from homeassistant.core import HomeAssistant
from homeassistant.helpers.dispatcher import async_dispatcher_send

from .api import RESTClient
from .const import API_BASE, DOMAIN, WS_NAMESPACE, signal_ws_data, signal_ws_status
from .nodes import NODE_CLASS_BY_TYPE, build_node_inventory
from .utils import HEATER_NODE_TYPES, addresses_by_node_type, ensure_node_inventory

_LOGGER = logging.getLogger(__name__)

HandshakeResult = tuple[str, int]


@dataclass
class WSStats:
    """Track websocket activity statistics."""

    frames_total: int = 0
    events_total: int = 0
    last_event_ts: float = 0.0
    last_paths: list[str] | None = None


@dataclass
class EngineIOHandshake:
    """Details returned by the Engine.IO handshake."""

    sid: str
    ping_interval: float
    ping_timeout: float


class HandshakeError(RuntimeError):
    """Capture context for failed websocket handshakes."""

    def __init__(self, status: int, url: str, body_snippet: str) -> None:
        """Initialise the error with the HTTP response details."""
        super().__init__(f"handshake failed (status={status})")
        self.status = status
        self.url = url
        self.body_snippet = body_snippet


class TermoWebSocketClient:
    """Unified websocket client supporting legacy and Engine.IO endpoints."""

    def __init__(
        self,
        hass: HomeAssistant,
        *,
        entry_id: str,
        dev_id: str,
        api_client: RESTClient,
        coordinator: Any,
        session: aiohttp.ClientSession | None = None,
        handshake_fail_threshold: int = 5,
        protocol: str | None = None,
    ) -> None:
        """Initialise the websocket client container."""
        self.hass = hass
        self.entry_id = entry_id
        self.dev_id = dev_id
        self._client = api_client
        self._coordinator = coordinator
        self._session = session or getattr(api_client, "_session", None)
        self._task: asyncio.Task | None = None
        self._ws: aiohttp.ClientWebSocketResponse | None = None
        self._engineio_ws: aiohttp.ClientWebSocketResponse | None = None

        self._closing = False
        self._connected_since: float | None = None
        self._healthy_since: float | None = None
        self._hb_send_interval: float = 27.0
        self._hb_task: asyncio.Task | None = None
        self._ping_task: asyncio.Task | None = None

        self._backoff_seq = [5, 10, 30, 120, 300]
        self._backoff_idx = 0
        self._hs_fail_count: int = 0
        self._hs_fail_start: float = 0.0
        self._hs_fail_threshold: int = handshake_fail_threshold

        self._stats = WSStats()
        self._protocol_hint = protocol
        self._protocol: str | None = None
        self._status: str = "stopped"
        self._stop_event = asyncio.Event()
        self._last_event_at: float | None = None
        self._engineio_sid: str | None = None
        self._engineio_ping_interval: float = 25.0
        self._engineio_ping_timeout: float = 60.0
        self._engineio_last_pong: float | None = None

        self._handshake_payload: dict[str, Any] | None = None
        self._nodes: dict[str, Any] = {}
        self._nodes_raw: dict[str, Any] = {}

        if not hasattr(self.hass, "data") or self.hass.data is None:  # type: ignore[attr-defined]
            setattr(self.hass, "data", {})  # type: ignore[attr-defined]
        domain_bucket = self.hass.data.setdefault(DOMAIN, {})  # type: ignore[attr-defined]
        entry_bucket = domain_bucket.setdefault(self.entry_id, {})
        entry_bucket.setdefault("ws_state", {})

    # ------------------------------------------------------------------
    # Public control
    # ------------------------------------------------------------------
    def start(self) -> asyncio.Task:
        """Start the websocket client background task."""
        if self._task and not self._task.done():
            return self._task
        self._closing = False
        self._stop_event = asyncio.Event()
        self._task = self.hass.loop.create_task(
            self._runner(), name=f"{DOMAIN}-ws-{self.dev_id}"
        )
        return self._task

    async def stop(self) -> None:
        """Cancel tasks and close websocket sessions."""
        self._closing = True
        self._stop_event.set()
        if self._hb_task:
            self._hb_task.cancel()
            with suppress(asyncio.CancelledError):
                await self._hb_task
            self._hb_task = None
        if self._ping_task:
            self._ping_task.cancel()
            with suppress(asyncio.CancelledError):
                await self._ping_task
            self._ping_task = None
        if self._ws:
            with suppress(aiohttp.ClientError, RuntimeError):
                await self._ws.close(
                    code=aiohttp.WSCloseCode.GOING_AWAY, message=b"client stop"
                )
            self._ws = None
        if self._engineio_ws:
            with suppress(aiohttp.ClientError, RuntimeError):
                await self._engineio_ws.close(
                    code=aiohttp.WSCloseCode.GOING_AWAY, message=b"client stop"
                )
            self._engineio_ws = None
        if self._task:
            self._task.cancel()
            with suppress(asyncio.CancelledError):
                await self._task
            self._task = None
        self._update_status("stopped")

    def is_running(self) -> bool:
        """Return True if the websocket client task is active."""
        return bool(self._task and not self._task.done())

    async def ws_url(self) -> str:
        """Return the websocket URL using the API client's token helper."""
        token = await self._get_token()
        base = getattr(self._client, "api_base", None)
        api_base = base.rstrip("/") if isinstance(base, str) and base else API_BASE
        return f"{api_base}/api/v2/socket_io?token={token}"

    # ------------------------------------------------------------------
    # Core loop and protocol dispatch
    # ------------------------------------------------------------------
    async def _runner(self) -> None:
        """Dispatch the appropriate websocket implementation."""
        self._update_status("starting")
        try:
            self._protocol = self._detect_protocol()
            if self._protocol == "engineio2":
                await self._run_engineio_v2()
            else:
                await self._run_socketio_09()
        finally:
            self._update_status("stopped")

    def _detect_protocol(self) -> str:
        """Return the websocket protocol to use for this client."""
        if self._protocol_hint:
            return self._protocol_hint
        base = getattr(self._client, "api_base", "") or ""
        base_lower = base.lower()
        if "tevolve" in base_lower or "/api/v2" in base_lower:
            return "engineio2"
        return "socketio09"

    # ------------------------------------------------------------------
    # Legacy Socket.IO 0.9 implementation
    # ------------------------------------------------------------------
    async def _run_socketio_09(self) -> None:
        """Manage reconnection loops and websocket lifecycle for Socket.IO 0.9."""
        while not self._closing:
            should_retry = True
            try:
                sid, hb_timeout = await self._handshake()
                self._hs_fail_count = 0
                self._hs_fail_start = 0.0
                self._hb_send_interval = max(5.0, min(30.0, hb_timeout * 0.45))
                await self._connect_ws(sid)
                await self._join_namespace()
                await self._send_snapshot_request()
                await self._subscribe_htr_samples()
                self._connected_since = time.time()
                self._healthy_since = None
                self._update_status("connected")
                self._hb_task = self.hass.loop.create_task(self._heartbeat_loop())
                await self._read_loop()
            except asyncio.CancelledError:
                should_retry = False
            except HandshakeError as err:
                self._hs_fail_count += 1
                if self._hs_fail_count == 1:
                    self._hs_fail_start = time.time()
                _LOGGER.info(
                    "WS %s: connection error (%s: %s); will retry",
                    self.dev_id,
                    type(err).__name__,
                    err,
                )
                if self._hs_fail_count >= self._hs_fail_threshold:
                    elapsed = time.time() - self._hs_fail_start
                    _LOGGER.warning(
                        "WS %s: handshake failed %d times over %.1f s",
                        self.dev_id,
                        self._hs_fail_count,
                        elapsed,
                    )
                    self._hs_fail_count = 0
                    self._hs_fail_start = 0.0
                _LOGGER.debug(
                    "WS %s: handshake error url=%s body=%r",
                    self.dev_id,
                    err.url,
                    err.body_snippet,
                )
            except Exception as err:  # noqa: BLE001
                _LOGGER.info(
                    "WS %s: connection error (%s: %s); will retry",
                    self.dev_id,
                    type(err).__name__,
                    err,
                )
                _LOGGER.debug(
                    "WS %s: connection error details", self.dev_id, exc_info=True
                )
            finally:
                if self._hb_task:
                    self._hb_task.cancel()
                    self._hb_task = None
                if self._ws:
                    with suppress(aiohttp.ClientError, RuntimeError):
                        await self._ws.close()
                    self._ws = None
                self._update_status("disconnected")
            if self._closing or not should_retry:
                break
            delay = self._backoff_seq[
                min(self._backoff_idx, len(self._backoff_seq) - 1)
            ]
            self._backoff_idx = min(self._backoff_idx + 1, len(self._backoff_seq) - 1)
            jitter = random.uniform(0.8, 1.2)
            await asyncio.sleep(delay * jitter)

    async def _handshake(self) -> HandshakeResult:
        """Perform the legacy GET /socket.io/1/ handshake."""
        token = await self._get_token()
        t_ms = int(time.time() * 1000)
        base = self._api_base()
        url = f"{base}/socket.io/1/?token={token}&dev_id={self.dev_id}&t={t_ms}"
        try:
            async with asyncio.timeout(15):
                async with self._session.get(
                    url, timeout=aiohttp.ClientTimeout(total=15)
                ) as resp:
                    body = await resp.text()
                    if resp.status == 401:
                        _LOGGER.info(
                            "WS %s: handshake 401; refreshing token", self.dev_id
                        )
                        await self._force_refresh_token()
                        token = await self._get_token()
                        base = self._api_base()
                        url = (
                            f"{base}/socket.io/1/?token={token}&dev_id={self.dev_id}"
                            f"&t={int(time.time() * 1000)}"
                        )
                        async with self._session.get(
                            url, timeout=aiohttp.ClientTimeout(total=15)
                        ) as resp2:
                            body = await resp2.text()
                            if resp2.status >= 400:
                                raise HandshakeError(resp2.status, url, body[:100])
                            sid, hb = self._parse_handshake_body(body)
                            self._backoff_idx = 0
                            return sid, hb
                    if resp.status >= 400:
                        raise HandshakeError(resp.status, url, body[:100])
                    sid, hb = self._parse_handshake_body(body)
                    self._backoff_idx = 0
                    return sid, hb
        except (TimeoutError, aiohttp.ClientError) as err:
            raise HandshakeError(-1, url, str(err)) from err

    async def _connect_ws(self, sid: str) -> None:
        """Establish the legacy websocket connection (compatibility alias)."""
        await self._connect_ws_legacy(sid)

    async def _connect_ws_legacy(self, sid: str) -> None:
        """Establish the websocket connection using the handshake session id."""
        token = await self._get_token()
        base = self._api_base()
        ws_base = base.replace("https://", "wss://", 1)
        ws_url = (
            f"{ws_base}/socket.io/1/websocket/{sid}?token={token}&dev_id={self.dev_id}"
        )
        self._ws = await self._session.ws_connect(
            ws_url,
            heartbeat=None,
            timeout=15,
            autoclose=True,
            autoping=False,
            compress=0,
            protocols=("websocket",),
        )

    async def _join_namespace(self) -> None:
        """Enter the API namespace required for TermoWeb events."""
        await self._send_text(f"1::{WS_NAMESPACE}")

    async def _send_snapshot_request(self) -> None:
        """Request the initial device snapshot after connecting."""
        payload = {"name": "dev_data", "args": []}
        await self._send_text(
            f"5::{WS_NAMESPACE}:{json.dumps(payload, separators=(',', ':'))}"
        )

    async def _subscribe_htr_samples(self) -> None:  # noqa: C901
        """Request push updates for heater and accumulator energy samples."""
        inventory: list[Any] = []
        record: dict[str, Any] | None = None
        coordinator_inventory = getattr(self._coordinator, "_node_inventory", None)
        if isinstance(coordinator_inventory, list) and coordinator_inventory:
            inventory = list(coordinator_inventory)
        else:
            record = self.hass.data.get(DOMAIN, {}).get(self.entry_id)
            coordinator_nodes = getattr(self._coordinator, "_nodes", None)
            if isinstance(record, dict):
                inventory = ensure_node_inventory(record, nodes=coordinator_nodes)
            elif coordinator_nodes is not None:
                try:
                    inventory = build_node_inventory(coordinator_nodes)
                except Exception:  # pragma: no cover - defensive  # noqa: BLE001
                    inventory = []
        if record is None:
            record = self.hass.data.get(DOMAIN, {}).get(self.entry_id)
        addr_map: dict[str, list[str]] = {}
        if inventory:
            type_to_addrs, _ = addresses_by_node_type(
                inventory, known_types=NODE_CLASS_BY_TYPE
            )
            for node_type, addrs in type_to_addrs.items():
                if node_type in HEATER_NODE_TYPES and addrs:
                    addr_map[node_type] = list(addrs)
        if not addr_map and hasattr(self._coordinator, "_addrs"):
            try:
                fallback = list(self._coordinator._addrs())  # noqa: SLF001
            except Exception:  # pragma: no cover - defensive  # noqa: BLE001
                fallback = []
            if fallback:
                addr_map["htr"] = [
                    str(addr).strip() for addr in fallback if str(addr).strip()
                ]
        normalized_map: dict[str, list[str]] = {}
        for node_type in HEATER_NODE_TYPES:
            addrs = addr_map.get(node_type)
            if addrs:
                normalized_map[node_type] = list(addrs)
        normalized_map.setdefault("htr", list(addr_map.get("htr") or []))
        if not any(normalized_map.values()):
            return
        order = ["htr"] + [t for t in sorted(HEATER_NODE_TYPES) if t != "htr"]
        for node_type in order:
            addrs = normalized_map.get(node_type) or []
            for addr in addrs:
                payload = {
                    "name": "subscribe",
                    "args": [f"/{node_type}/{addr}/samples"],
                }
                await self._send_text(
                    f"5::{WS_NAMESPACE}:{json.dumps(payload, separators=(',', ':'))}"
                )
        if isinstance(record, dict):
            if inventory:
                record["node_inventory"] = inventory
            energy_coordinator = record.get("energy_coordinator")
            if hasattr(energy_coordinator, "update_addresses"):
                energy_coordinator.update_addresses(normalized_map)
        coordinator_data = getattr(self._coordinator, "data", None)
        if isinstance(coordinator_data, dict):
            dev_map = coordinator_data.get(self.dev_id)
            if isinstance(dev_map, dict):
                nodes_by_type: dict[str, Any] = dev_map.setdefault("nodes_by_type", {})
                for node_type, addrs in normalized_map.items():
                    if not addrs and node_type != "htr":
                        continue
                    bucket = self._ensure_type_bucket(
                        dev_map, nodes_by_type, node_type
                    )
                    if addrs:
                        bucket["addrs"] = list(addrs)
                updated = dict(coordinator_data)
                updated[self.dev_id] = dev_map
                self._coordinator.data = updated  # type: ignore[attr-defined]

    def _ensure_type_bucket(
        self,
        dev_map: dict[str, Any],
        nodes_by_type: dict[str, Any],
        node_type: str,
    ) -> dict[str, Any]:
        """Return the node bucket for ``node_type`` with default sections."""
        bucket = nodes_by_type.get(node_type)
        if bucket is None:
            bucket = {
                "addrs": [],
                "settings": {},
                "advanced": {},
                "samples": {},
            }
            nodes_by_type[node_type] = bucket
        else:
            bucket.setdefault("addrs", [])
            bucket.setdefault("settings", {})
            bucket.setdefault("advanced", {})
            bucket.setdefault("samples", {})
        if node_type == "htr":
            dev_map["htr"] = bucket
        return bucket

    async def _heartbeat_loop(self) -> None:
        """Send periodic heartbeat frames to keep the connection alive."""
        try:
            while True:
                await asyncio.sleep(self._hb_send_interval)
                await self._send_text("2::")
        except asyncio.CancelledError:
            return
        except (aiohttp.ClientError, RuntimeError):
            return

    async def _read_loop(self) -> None:
        """Consume websocket frames and route events for the legacy protocol."""
        ws = self._ws
        if ws is None:
            return
        while True:
            msg = await ws.receive()
            if msg.type in (aiohttp.WSMsgType.CLOSED, aiohttp.WSMsgType.CLOSE):
                exc = ws.exception()
                if exc is not None:
                    raise exc
                raise RuntimeError(
                    f"websocket closed: code={ws.close_code} reason={msg.extra}"
                )
            if msg.type == aiohttp.WSMsgType.ERROR:
                exc = ws.exception()
                if exc is not None:
                    raise exc
                raise RuntimeError("websocket error")
            if msg.type not in (aiohttp.WSMsgType.TEXT, aiohttp.WSMsgType.BINARY):
                continue
            data = (
                msg.data
                if isinstance(msg.data, str)
                else msg.data.decode("utf-8", "ignore")
            )
            self._stats.frames_total += 1
            if data.startswith("2::"):
                self._mark_event(paths=None)
                continue
            if data.startswith(f"1::{WS_NAMESPACE}"):
                continue
            if data.startswith(f"5::{WS_NAMESPACE}:"):
                try:
                    payload = json.loads(data.split(f"5::{WS_NAMESPACE}:", 1)[1])
                except Exception:  # noqa: BLE001
                    continue
                self._handle_event(payload)
                continue
            if data.startswith("0::"):
                raise RuntimeError("server disconnect")

    def _handle_event(self, evt: dict[str, Any]) -> None:  # noqa: C901
        """Process a Socket.IO 0.9 event payload."""
        if not isinstance(evt, dict):
            return
        name = evt.get("name")
        args = evt.get("args")
        if name != "data" or not isinstance(args, list) or not args:
            return
        batch = args[0] if isinstance(args[0], list) else None
        if not isinstance(batch, list):
            return
        paths: list[str] = []
        updated_nodes = False
        updated_addrs: list[tuple[str, str]] = []
        sample_addrs: list[tuple[str, str]] = []

        def _extract_type_addr(path: str) -> tuple[str | None, str | None]:
            """Extract the node type and address from a websocket path."""
            if not path:
                return None, None
            parts = [p for p in path.split("/") if p]
            for idx in range(len(parts) - 2):
                node_type = parts[idx]
                addr = parts[idx + 1]
                leaf = parts[idx + 2]
                if leaf in {"settings", "samples", "advanced_setup"}:
                    return node_type, addr
            return None, None

        for item in batch:
            if not isinstance(item, dict):
                continue
            path = item.get("path")
            body = item.get("body")
            if not isinstance(path, str):
                continue
            paths.append(path)
            dev_map: dict[str, Any] = (self._coordinator.data or {}).get(
                self.dev_id
            ) or {}
            if not dev_map:
                htr_bucket: dict[str, Any] = {
                    "addrs": [],
                    "settings": {},
                    "advanced": {},
                    "samples": {},
                }
                dev_map = {
                    "dev_id": self.dev_id,
                    "name": f"Device {self.dev_id}",
                    "raw": {},
                    "connected": True,
                    "nodes": None,
                    "nodes_by_type": {"htr": htr_bucket},
                    "htr": htr_bucket,
                }
                cur = dict(self._coordinator.data or {})
                cur[self.dev_id] = dev_map
                self._coordinator.data = cur  # type: ignore[attr-defined]
            nodes_by_type: dict[str, Any] = dev_map.setdefault("nodes_by_type", {})
            if path.endswith("/mgr/nodes"):
                if isinstance(body, dict):
                    dev_map["nodes"] = body
                    type_to_addrs = self._dispatch_nodes(body)
                    for node_type, addrs in type_to_addrs.items():
                        bucket = self._ensure_type_bucket(
                            dev_map, nodes_by_type, node_type
                        )
                        bucket["addrs"] = list(addrs)
<<<<<<< HEAD
                    if "htr" not in dev_map and "htr" in type_to_addrs:
                        dev_map["htr"] = _ensure_type_bucket("htr")
=======
                    if hasattr(self._coordinator, "update_nodes"):
                        self._coordinator.update_nodes(body, inventory)
                    record = self.hass.data.get(DOMAIN, {}).get(self.entry_id)
                    if isinstance(record, dict):
                        record["nodes"] = body
                        record["node_inventory"] = inventory
                        energy_coordinator = record.get("energy_coordinator")
                        if hasattr(energy_coordinator, "update_addresses"):
                            energy_coordinator.update_addresses(type_to_addrs)
>>>>>>> cc4608aa
                    updated_nodes = True
            else:
                node_type, addr = _extract_type_addr(path)
                if (
                    node_type
                    and addr
                    and path.endswith("/settings")
                    and node_type != "mgr"
                ):
                    bucket = self._ensure_type_bucket(
                        dev_map, nodes_by_type, node_type
                    )
                    settings_map: dict[str, Any] = bucket.setdefault("settings", {})
                    if isinstance(body, dict):
                        settings_map[addr] = body
                        updated_addrs.append((node_type, addr))
                    continue
                if (
                    node_type
                    and addr
                    and path.endswith("/advanced_setup")
                    and node_type != "mgr"
                ):
                    bucket = self._ensure_type_bucket(
                        dev_map, nodes_by_type, node_type
                    )
                    adv_map: dict[str, Any] = bucket.setdefault("advanced", {})
                    if isinstance(body, dict):
                        adv_map[addr] = body
                    continue
                if (
                    node_type
                    and addr
                    and path.endswith("/samples")
                    and node_type != "mgr"
                ):
                    bucket = self._ensure_type_bucket(
                        dev_map, nodes_by_type, node_type
                    )
                    samples_map: dict[str, Any] = bucket.setdefault("samples", {})
                    samples_map[addr] = body
                    sample_addrs.append((node_type, addr))
                    continue
                raw = dev_map.setdefault("raw", {})
                key = path.strip("/").replace("/", "_")
                raw[key] = body
        self._mark_event(paths=paths)
        payload_base = {
            "dev_id": self.dev_id,
            "ts": self._stats.last_event_ts,
            "node_type": None,
        }
        if updated_nodes:
            async_dispatcher_send(
                self.hass,
                signal_ws_data(self.entry_id),
                {**payload_base, "addr": None, "kind": "nodes"},
            )
        for node_type, addr in set(updated_addrs):
            async_dispatcher_send(
                self.hass,
                signal_ws_data(self.entry_id),
                {
                    **payload_base,
                    "addr": addr,
                    "kind": f"{node_type}_settings",
                    "node_type": node_type,
                },
            )
        for node_type, addr in set(sample_addrs):
            async_dispatcher_send(
                self.hass,
                signal_ws_data(self.entry_id),
                {
                    **payload_base,
                    "addr": addr,
                    "kind": f"{node_type}_samples",
                    "node_type": node_type,
                },
            )

    # ------------------------------------------------------------------
    # Engine.IO / Socket.IO v2 implementation
    # ------------------------------------------------------------------
    async def _run_engineio_v2(self) -> None:
        """Manage the Engine.IO websocket lifecycle."""
        self._update_status("connecting")
        if self._session is None:
            await self._stop_event.wait()
            return
        backoff_idx = 0
        while not self._closing:
            should_retry = True
            try:
                handshake = await self._engineio_handshake()
                self._engineio_sid = handshake.sid
                self._engineio_ping_interval = max(5.0, handshake.ping_interval)
                self._engineio_ping_timeout = max(5.0, handshake.ping_timeout)
                await self._engineio_connect(handshake.sid)
                self._connected_since = time.time()
                self._healthy_since = None
                self._update_status("connected")
                self._ping_task = self.hass.loop.create_task(self._engineio_ping_loop())
                await self._engineio_read_loop()
            except asyncio.CancelledError:
                should_retry = False
            except HandshakeError as err:
                _LOGGER.info(
                    "WS %s: connection error (%s: %s); will retry",
                    self.dev_id,
                    type(err).__name__,
                    err,
                )
                _LOGGER.debug(
                    "WS %s: handshake error url=%s body=%r",
                    self.dev_id,
                    err.url,
                    err.body_snippet,
                )
            except Exception as err:  # noqa: BLE001
                _LOGGER.info(
                    "WS %s: engine.io error (%s: %s); will retry",
                    self.dev_id,
                    type(err).__name__,
                    err,
                )
                _LOGGER.debug(
                    "WS %s: engine.io error details", self.dev_id, exc_info=True
                )
            finally:
                if self._ping_task:
                    self._ping_task.cancel()
                    self._ping_task = None
                if self._engineio_ws:
                    with suppress(aiohttp.ClientError, RuntimeError):
                        await self._engineio_ws.close()
                    self._engineio_ws = None
                self._update_status("disconnected")
            if self._closing or not should_retry:
                break
            delay = self._backoff_seq[min(backoff_idx, len(self._backoff_seq) - 1)]
            backoff_idx = min(backoff_idx + 1, len(self._backoff_seq) - 1)
            await asyncio.sleep(delay * random.uniform(0.8, 1.2))

    async def _engineio_handshake(self) -> EngineIOHandshake:
        """Perform the Engine.IO polling handshake to obtain session details."""
        token = await self._get_token()
        base = self._api_base()
        t_ms = int(time.time() * 1000)
        url = (
            f"{base}/socket.io/?EIO=3&transport=polling&token={token}&dev_id={self.dev_id}"
            f"&t={t_ms}"
        )
        try:
            async with asyncio.timeout(15):
                async with self._session.get(
                    url, timeout=aiohttp.ClientTimeout(total=15)
                ) as resp:
                    body = await resp.text()
                    if resp.status >= 400:
                        raise HandshakeError(resp.status, url, body[:100])
        except (TimeoutError, aiohttp.ClientError) as err:
            raise HandshakeError(-1, url, str(err)) from err
        return self._parse_engineio_handshake(body)

    @staticmethod
    def _parse_engineio_handshake(body: str) -> EngineIOHandshake:
        """Parse the Engine.IO handshake payload."""
        idx = body.find("{")
        if idx == -1:
            raise RuntimeError("handshake malformed")
        try:
            payload = json.loads(body[idx:])
        except (json.JSONDecodeError, TypeError) as err:
            raise RuntimeError("handshake malformed") from err
        sid = payload.get("sid")
        if not isinstance(sid, str) or not sid:
            raise RuntimeError("handshake missing sid")
        ping_interval = payload.get("pingInterval", 25000)
        ping_timeout = payload.get("pingTimeout", 60000)
        try:
            interval_s = float(ping_interval) / 1000.0
        except (TypeError, ValueError):
            interval_s = 25.0
        try:
            timeout_s = float(ping_timeout) / 1000.0
        except (TypeError, ValueError):
            timeout_s = 60.0
        return EngineIOHandshake(
            sid=sid, ping_interval=interval_s, ping_timeout=timeout_s
        )

    async def _engineio_connect(self, sid: str) -> None:
        """Upgrade the Engine.IO session to a websocket transport."""
        token = await self._get_token()
        base = self._api_base().replace("https://", "wss://", 1)
        url = (
            f"{base}/socket.io/?EIO=3&transport=websocket&sid={sid}&token={token}"
            f"&dev_id={self.dev_id}"
        )
        self._engineio_ws = await self._session.ws_connect(
            url,
            heartbeat=None,
            timeout=15,
            autoclose=True,
            autoping=False,
            compress=0,
            protocols=("websocket",),
        )
        await self._engineio_send("40")

    async def _engineio_ping_loop(self) -> None:
        """Send Engine.IO ping packets at the negotiated interval."""
        try:
            while True:
                await asyncio.sleep(self._engineio_ping_interval)
                await self._engineio_send("2")
        except asyncio.CancelledError:
            raise
        except (aiohttp.ClientError, OSError, RuntimeError):
            return

    async def _engineio_send(self, data: str) -> None:
        """Send an Engine.IO payload if the websocket is open."""
        if not self._engineio_ws:
            return
        await self._engineio_ws.send_str(data)

    async def _engineio_read_loop(self) -> None:
        """Consume Engine.IO websocket frames."""
        ws = self._engineio_ws
        if ws is None:
            await self._stop_event.wait()
            return
        while True:
            msg = await ws.receive()
            if msg.type in (aiohttp.WSMsgType.CLOSED, aiohttp.WSMsgType.CLOSE):
                exc = ws.exception()
                if exc is not None:
                    raise exc
                raise RuntimeError(
                    f"engine.io websocket closed: code={ws.close_code} reason={msg.extra}"
                )
            if msg.type == aiohttp.WSMsgType.ERROR:
                exc = ws.exception()
                if exc is not None:
                    raise exc
                raise RuntimeError("engine.io websocket error")
            if msg.type not in (aiohttp.WSMsgType.TEXT, aiohttp.WSMsgType.BINARY):
                continue
            data = (
                msg.data
                if isinstance(msg.data, str)
                else msg.data.decode("utf-8", "ignore")
            )
            self._stats.frames_total += 1
            if data == "3":
                self._engineio_last_pong = time.time()
                self._mark_event(paths=None, count_event=True)
                continue
            if data == "2":
                await self._engineio_send("3")
                continue
            if data.startswith("42"):
                payload = data[2:]
                self._on_frame(payload)
                continue
            if data.startswith("41"):
                raise RuntimeError("engine.io server disconnect")

    def _on_frame(self, payload: str) -> None:
        """Process an incoming Socket.IO v2 frame payload."""
        try:
            message = json.loads(payload)
        except json.JSONDecodeError:
            _LOGGER.debug("WS %s: ignoring non-JSON frame", self.dev_id)
            return
        if not isinstance(message, dict):
            _LOGGER.debug("WS %s: ignoring non-dict frame", self.dev_id)
            return
        event = message.get("event")
        data = message.get("data")
        if event == "dev_handshake":
            self._handle_handshake(data)
        elif event == "dev_data":
            self._handle_dev_data(data)
        elif event == "update":
            self._handle_update(data)
        else:
            _LOGGER.debug("WS %s: unhandled event %s", self.dev_id, event)

    def _handle_handshake(self, data: Any) -> None:
        """Process the initial handshake payload from the server."""
        if isinstance(data, dict):
            self._handshake_payload = deepcopy(data)
            self._update_status("connected")
        else:
            _LOGGER.debug("WS %s: invalid handshake payload", self.dev_id)

    def _handle_dev_data(self, data: Any) -> None:
        """Handle the first full snapshot of nodes from the websocket."""
        nodes = self._extract_nodes(data)
        if nodes is None:
            _LOGGER.debug("WS %s: dev_data without nodes", self.dev_id)
            return
        self._nodes_raw = deepcopy(nodes)
        self._nodes = self._build_nodes_snapshot(self._nodes_raw)
        self._dispatch_nodes(self._nodes)
        self._mark_event(paths=None, count_event=True)

    def _handle_update(self, data: Any) -> None:
        """Merge incremental node updates from the websocket feed."""
        nodes = self._extract_nodes(data)
        if nodes is None:
            _LOGGER.debug("WS %s: update without nodes", self.dev_id)
            return
        if not self._nodes_raw:
            self._nodes_raw = deepcopy(nodes)
        else:
            self._merge_nodes(self._nodes_raw, nodes)
        self._nodes = self._build_nodes_snapshot(self._nodes_raw)
        self._dispatch_nodes(self._nodes)
        self._mark_event(paths=None, count_event=True)

    def _extract_nodes(self, data: Any) -> dict[str, Any] | None:
        """Extract the nodes dictionary from a websocket payload."""
        if not isinstance(data, dict):
            return None
        nodes = data.get("nodes")
        if isinstance(nodes, dict):
            return nodes
        return None

    def _dispatch_nodes(self, payload: dict[str, Any]) -> dict[str, list[str]]:
        """Publish node updates and return the address map by node type.

        ``payload`` may be either the normalised snapshot produced by
        :meth:`_build_nodes_snapshot` or the raw ``/mgr/nodes`` response used
        by the legacy websocket client.
        """

        if not isinstance(payload, dict):
            return {}

        is_snapshot = isinstance(payload.get("nodes_by_type"), dict)
        raw_nodes: Any
        snapshot: dict[str, Any]

        if is_snapshot:
            snapshot = payload
            raw_nodes = snapshot.get("nodes")
        else:
            raw_nodes = payload
            snapshot = {"nodes": deepcopy(raw_nodes), "nodes_by_type": {}}

        record = self.hass.data.get(DOMAIN, {}).get(self.entry_id)
        inventory: list[Any] = []
        try:
            inventory = build_node_inventory(raw_nodes)
        except Exception as err:  # pragma: no cover - defensive  # noqa: BLE001
            _LOGGER.debug(
                "WS %s: failed to build node inventory: %s",
                self.dev_id,
                err,
                exc_info=err,
            )

        addr_map, unknown_types = addresses_by_node_type(
            inventory, known_types=NODE_CLASS_BY_TYPE
        )
        if unknown_types:
            _LOGGER.debug(
                "WS %s: unknown node types in inventory: %s",
                self.dev_id,
                ", ".join(sorted(unknown_types)),
            )

        if not is_snapshot:
            nodes_by_type = {
                node_type: {"addrs": list(addrs)} for node_type, addrs in addr_map.items()
            }
            snapshot["nodes_by_type"] = nodes_by_type
            if "htr" in nodes_by_type:
                snapshot.setdefault("htr", nodes_by_type["htr"])

        if raw_nodes is None:
            raw_nodes = {}

        if hasattr(self._coordinator, "update_nodes"):
            self._coordinator.update_nodes(raw_nodes, inventory)

        if isinstance(record, dict):
            record["nodes"] = raw_nodes
            record["node_inventory"] = inventory
            energy_coordinator = record.get("energy_coordinator")
            if hasattr(energy_coordinator, "update_addresses"):
                energy_coordinator.update_addresses(addr_map)

        payload_copy = {
            "dev_id": self.dev_id,
            "node_type": None,
            "nodes": deepcopy(snapshot.get("nodes")),
            "nodes_by_type": deepcopy(snapshot.get("nodes_by_type", {})),
        }

        def _send() -> None:
            """Fire the dispatcher signal with the latest node payload."""

            async_dispatcher_send(
                self.hass,
                signal_ws_data(self.entry_id),
                payload_copy,
            )

        loop = getattr(self.hass, "loop", None)
        call_soon = getattr(loop, "call_soon_threadsafe", None)
        if callable(call_soon):
            call_soon(_send)
        else:  # pragma: no cover - legacy hass loop stub
            _send()

        return {node_type: list(addrs) for node_type, addrs in addr_map.items()}

    @staticmethod
    def _build_nodes_snapshot(nodes: dict[str, Any]) -> dict[str, Any]:
        """Normalise the nodes payload for consumers."""
        nodes_copy = deepcopy(nodes)
        nodes_by_type: dict[str, Any] = {
            node_type: payload
            for node_type, payload in nodes_copy.items()
            if isinstance(payload, dict)
        }
        snapshot: dict[str, Any] = {
            "nodes": nodes_copy,
            "nodes_by_type": nodes_by_type,
        }
        snapshot.update(nodes_by_type)
        if "htr" in nodes_by_type:
            snapshot.setdefault("htr", nodes_by_type["htr"])
        return snapshot

    @staticmethod
    def _merge_nodes(target: dict[str, Any], source: dict[str, Any]) -> None:
        """Deep-merge incremental node updates into the stored snapshot."""
        for key, value in source.items():
            if isinstance(value, dict):
                existing = target.get(key)
                if isinstance(existing, dict):
                    TermoWebSocketClient._merge_nodes(existing, value)
                else:
                    target[key] = deepcopy(value)
            else:
                target[key] = value

    # ------------------------------------------------------------------
    # Helpers shared across implementations
    # ------------------------------------------------------------------
    def _parse_handshake_body(self, body: str) -> HandshakeResult:
        """Parse the Socket.IO handshake response into (sid, timeout)."""
        parts = (body or "").strip().split(":")
        if len(parts) < 2:
            raise RuntimeError("handshake malformed")
        sid = parts[0]
        try:
            hb = int(parts[1])
        except (TypeError, ValueError):
            hb = 60
        return sid, hb

    async def _send_text(self, data: str) -> None:
        """Send a raw Socket.IO text frame if the websocket is open."""
        if not self._ws:
            return
        await self._ws.send_str(data)

    async def _get_token(self) -> str:
        """Reuse the REST client token for websocket authentication."""
        headers = await self._client._authed_headers()  # noqa: SLF001
        auth_header = (
            headers.get("Authorization") if isinstance(headers, dict) else None
        )
        if not auth_header:
            raise RuntimeError("authorization token missing")
        return auth_header.split(" ", 1)[1]

    async def _force_refresh_token(self) -> None:
        """Force the REST client to fetch a fresh access token."""
        with suppress(AttributeError, RuntimeError):
            self._client._access_token = None  # type: ignore[attr-defined]  # noqa: SLF001
        await self._client._ensure_token()  # noqa: SLF001

    def _api_base(self) -> str:
        """Return the base REST API URL used for websocket routes."""
        base = getattr(self._client, "api_base", None)
        if isinstance(base, str) and base:
            return base.rstrip("/")
        return API_BASE

    def _update_status(self, status: str) -> None:
        """Publish the websocket status to Home Assistant listeners."""
        if status == self._status and status not in {"healthy", "connected"}:
            return
        self._status = status
        now = time.time()
        state_bucket = self.hass.data[DOMAIN][self.entry_id].setdefault("ws_state", {})
        state = state_bucket.setdefault(self.dev_id, {})
        last_event = self._stats.last_event_ts or self._last_event_at
        state["status"] = status
        state["last_event_at"] = last_event or None
        state["healthy_since"] = self._healthy_since
        state["healthy_minutes"] = (
            int((now - self._healthy_since) / 60) if self._healthy_since else 0
        )
        state["frames_total"] = self._stats.frames_total
        state["events_total"] = self._stats.events_total
        async_dispatcher_send(
            self.hass,
            signal_ws_status(self.entry_id),
            {"dev_id": self.dev_id, "status": status},
        )

    def _mark_event(
        self, *, paths: list[str] | None, count_event: bool = False
    ) -> None:
        """Record receipt of a websocket event batch for health tracking."""
        now = time.time()
        self._stats.last_event_ts = now
        self._last_event_at = now
        if paths:
            self._stats.events_total += 1
            if _LOGGER.isEnabledFor(logging.DEBUG):
                uniq: list[str] = []
                for path in paths:
                    if path not in uniq:
                        uniq.append(path)
                    if len(uniq) >= 5:
                        break
                self._stats.last_paths = uniq
        elif count_event:
            self._stats.events_total += 1
        state_bucket: dict[str, Any] = (
            self.hass.data.setdefault(DOMAIN, {})
            .setdefault(self.entry_id, {})
            .setdefault("ws_state", {})
        )
        state: dict[str, Any] = state_bucket.setdefault(self.dev_id, {})
        state["last_event_at"] = now
        state["frames_total"] = self._stats.frames_total
        state["events_total"] = self._stats.events_total
        if self._protocol == "engineio2":
            if self._healthy_since is None:
                self._healthy_since = now
                self._update_status("healthy")
        elif (
            self._connected_since
            and not self._healthy_since
            and (now - self._connected_since) >= 300
        ):
            self._healthy_since = now
            self._update_status("healthy")


# ----------------------------------------------------------------------
# Backwards compatibility aliases
# ----------------------------------------------------------------------
WebSocket09Client = TermoWebSocketClient
DucaheatWSClient = TermoWebSocketClient

__all__ = [
    "DucaheatWSClient",
    "EngineIOHandshake",
    "HandshakeError",
    "TermoWebSocketClient",
    "WSStats",
    "WebSocket09Client",
]<|MERGE_RESOLUTION|>--- conflicted
+++ resolved
@@ -572,10 +572,6 @@
                             dev_map, nodes_by_type, node_type
                         )
                         bucket["addrs"] = list(addrs)
-<<<<<<< HEAD
-                    if "htr" not in dev_map and "htr" in type_to_addrs:
-                        dev_map["htr"] = _ensure_type_bucket("htr")
-=======
                     if hasattr(self._coordinator, "update_nodes"):
                         self._coordinator.update_nodes(body, inventory)
                     record = self.hass.data.get(DOMAIN, {}).get(self.entry_id)
@@ -585,7 +581,6 @@
                         energy_coordinator = record.get("energy_coordinator")
                         if hasattr(energy_coordinator, "update_addresses"):
                             energy_coordinator.update_addresses(type_to_addrs)
->>>>>>> cc4608aa
                     updated_nodes = True
             else:
                 node_type, addr = _extract_type_addr(path)
