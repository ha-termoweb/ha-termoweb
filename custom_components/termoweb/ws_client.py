--- conflicted
+++ resolved
@@ -549,16 +549,12 @@
             if path.endswith("/mgr/nodes"):
                 if isinstance(body, dict):
                     dev_map["nodes"] = body
-<<<<<<< HEAD
-                    self._dispatch_nodes(body)
-=======
                     type_to_addrs = self._dispatch_nodes(body)
                     for node_type, addrs in type_to_addrs.items():
                         bucket = self._ensure_type_bucket(
                             dev_map, nodes_by_type, node_type
                         )
                         bucket["addrs"] = list(addrs)
->>>>>>> 162aac83
                     updated_nodes = True
                 continue
             node_type, addr = _extract_type_addr(path)
