--- conflicted
+++ resolved
@@ -728,11 +728,8 @@
                 _collect_scalars(payload_map, "")
                 summary = ", ".join(lease_scalars) if lease_scalars else "none"
                 _LOGGER.debug("WS %s: handshake lease hints: %s", self.dev_id, summary)
-<<<<<<< HEAD
             ttl_info = self._extract_subscription_ttl(payload_map)
-=======
-            ttl_info = self._extract_subscription_ttl(data)
->>>>>>> 6e5ea00f
+
             ttl: float
             source: str
             if ttl_info is None:
