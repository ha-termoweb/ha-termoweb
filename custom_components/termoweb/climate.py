--- conflicted
+++ resolved
@@ -3,12 +3,8 @@
 import asyncio
 from collections.abc import Callable
 import logging
-<<<<<<< HEAD
 from typing import Any, Callable
-=======
 import time
-from typing import Any
->>>>>>> 57dbefc1
 
 from homeassistant.components.climate import (
     ClimateEntity,
