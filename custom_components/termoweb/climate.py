--- conflicted
+++ resolved
@@ -62,7 +62,6 @@
 
     default_name_simple = lambda addr: f"Heater {addr}"
     new_entities: list[ClimateEntity] = []
-<<<<<<< HEAD
 
     _, addresses_by_type, resolve_name = (
         heater_platform_details_from_inventory(
@@ -89,18 +88,9 @@
         if not addresses:
             continue
         canonical_type = normalize_node_type(
-=======
-    for node_type, addr_str, resolved_name, node in iter_inventory_heater_metadata(
-        inventory,
-        default_name_simple=default_name_simple,
-    ):
-        unique_id = build_heater_entity_unique_id(
-            dev_id,
->>>>>>> 2490408a
             node_type,
             use_default_when_falsey=True,
         )
-<<<<<<< HEAD
         if not canonical_type:
             continue
         for raw_addr in addresses:
@@ -112,32 +102,9 @@
                 continue
             resolved_name = resolve_name(canonical_type, addr_str)
             unique_id = build_heater_entity_unique_id(
-=======
-        supports = False
-        candidate = getattr(node, "supports_boost", None)
-        if isinstance(candidate, bool):
-            supports = candidate
-        elif callable(candidate):
-            try:
-                supports = bool(candidate())
-            except Exception:  # noqa: BLE001 - defensive
-                _LOGGER.debug(
-                    "Ignoring boost support probe failure for node %s", addr_str, exc_info=True
-                )
-        entity_cls: type[HeaterClimateEntity]
-        if node_type == "acm" or supports:
-            entity_cls = AccumulatorClimateEntity
-        else:
-            entity_cls = HeaterClimateEntity
-        new_entities.append(
-            entity_cls(
-                coordinator,
-                entry.entry_id,
->>>>>>> 2490408a
                 dev_id,
                 canonical_type,
                 addr_str,
-<<<<<<< HEAD
                 ":climate",
             )
             node = node_lookup.get((canonical_type, addr_str))
@@ -156,12 +123,6 @@
                     unique_id,
                     node_type=canonical_type,
                 )
-=======
-                resolved_name,
-                unique_id,
-                node_type=node_type,
-                inventory=inventory,
->>>>>>> 2490408a
             )
 
     log_skipped_nodes("climate", inventory, logger=_LOGGER)
@@ -394,7 +355,6 @@
 
     def _settings_maps(self) -> list[dict[str, Any]]:
         """Return all cached settings maps referencing this node."""
-<<<<<<< HEAD
         data = (self.coordinator.data or {}).get(self._dev_id)
         if not isinstance(data, Mapping):
             return []
@@ -462,37 +422,6 @@
             if isinstance(candidate, Inventory):
                 return candidate
         return None
-=======
-        record = self._device_record()
-        if not isinstance(record, Mapping):
-            return []
-
-        node_type = self._node_type
-        results: list[dict[str, Any]] = []
-        seen: set[int] = set()
-
-        settings_root = record.get("settings")
-        if isinstance(settings_root, Mapping):
-            typed = settings_root.get(node_type)
-            if isinstance(typed, Mapping):
-                mapping = cast(dict[str, Any], typed)
-                ident = id(mapping)
-                if ident not in seen:
-                    seen.add(ident)
-                    results.append(mapping)
-
-        node_section = record.get(node_type)
-        if isinstance(node_section, Mapping):
-            typed = node_section.get("settings")
-            if isinstance(typed, Mapping):
-                mapping = cast(dict[str, Any], typed)
-                ident = id(mapping)
-                if ident not in seen:
-                    seen.add(ident)
-                    results.append(mapping)
-
-        return results
->>>>>>> 2490408a
 
     def _optimistic_update(self, mutator: Callable[[dict[str, Any]], None]) -> None:
         """Apply ``mutator`` to cached settings and refresh state if changed."""
