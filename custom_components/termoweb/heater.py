--- conflicted
+++ resolved
@@ -222,13 +222,7 @@
             minutes = int(float(text))
     except (TypeError, ValueError):  # pragma: no cover - defensive
         return None
-<<<<<<< HEAD
-    if minutes <= 0:
-        return None
-    return minutes
-=======
     return minutes if minutes > 0 else None
->>>>>>> 9d7117eb
 
 
 @dataclass(slots=True)
