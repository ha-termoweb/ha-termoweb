"""Ducaheat specific websocket client."""

from __future__ import annotations

import asyncio
from collections import deque
from collections.abc import Iterable, Mapping, MutableMapping
from copy import deepcopy
import gzip
import json
import logging
import random
import string
import time
from typing import Any
from urllib.parse import urlencode, urlsplit, urlunsplit

import aiohttp
from homeassistant.core import HomeAssistant
from homeassistant.helpers.dispatcher import async_dispatcher_send

from custom_components.termoweb.api import RESTClient
from custom_components.termoweb.backend.ws_client import (
    DUCAHEAT_NAMESPACE,
    HandshakeError,
    WSStats,
    _prepare_nodes_dispatch,
    _WSCommon,
    _WsLeaseMixin,
    forward_ws_sample_updates,
    resolve_ws_update_section,
)
from custom_components.termoweb.const import (
    ACCEPT_LANGUAGE,
    API_BASE,
    BRAND_DUCAHEAT,
    DOMAIN,
    USER_AGENT,
    get_brand_api_base,
    get_brand_requested_with,
    get_brand_user_agent,
    signal_ws_data,
)
from custom_components.termoweb.inventory import (
    HEATER_NODE_TYPES,
    Inventory,
    normalize_node_addr,
    normalize_node_type,
    resolve_record_inventory,
)

_LOGGER = logging.getLogger(__name__)


def _rand_t() -> str:
    """Return a pseudo-random token string for polling requests."""

    return "P" + "".join(
        random.choice(string.ascii_letters + string.digits) for _ in range(7)
    )


def _encode_polling_packet(pkt: str) -> bytes:
    """Encode Engine.IO polling payloads."""

    data = pkt.encode("utf-8")
    return f"{len(data)}:".encode("ascii") + data


def _decode_polling_packets(body: bytes) -> list[str]:
    """Decode Engine.IO v3 binary polling frames."""

    buf = body
    if len(buf) >= 2 and buf[:2] == b"\x1f\x8b":
        try:
            buf = gzip.decompress(buf)
        except Exception:
            pass
    out: list[str] = []
    i, n = 0, len(buf)
    while i < n:
        if i + 4 > n:
            break
        _typ = buf[i]
        i += 1
        length = 0
        had_digit = False
        while i < n and buf[i] != 0xFF:
            d = buf[i]
            i += 1
            if d > 9:
                return out
            had_digit = True
            length = length * 10 + d
        if not had_digit or i >= n or buf[i] != 0xFF:
            return out
        i += 1
        end = i + length
        if end > n:
            return out
        payload = buf[i:end]
        i = end
        try:
            pkt = payload.decode("utf-8", errors="ignore")
        except Exception:
            pkt = ""
        if pkt:
            out.append(pkt)
    return out


def _brand_headers(user_agent: str, requested_with: str) -> dict[str, str]:
    """Construct brand-specific headers for polling."""

    return {
        "User-Agent": user_agent or USER_AGENT,
        "Accept-Language": ACCEPT_LANGUAGE,
        "X-Requested-With": requested_with,
        "Origin": "https://localhost",
        "Referer": "https://localhost/",
        "Accept": "*/*",
        "Accept-Encoding": "gzip, deflate, br",
        "Cache-Control": "no-cache",
        "Pragma": "no-cache",
        "Connection": "keep-alive",
    }


class DucaheatWSClient(_WsLeaseMixin, _WSCommon):
    """Engine.IO v3 websocket client for the Ducaheat backend."""

    def __init__(
        self,
        hass: HomeAssistant,
        *,
        entry_id: str,
        dev_id: str,
        api_client: RESTClient,
        coordinator: Any,
        session: aiohttp.ClientSession | None = None,
        namespace: str | None = None,
        inventory: Inventory | None = None,
    ) -> None:
        _WsLeaseMixin.__init__(self)
        _WSCommon.__init__(self, inventory=inventory)
        self.hass = hass
        self.entry_id = entry_id
        self.dev_id = dev_id
        self._client = api_client
        self._coordinator = coordinator
        self._dispatcher = async_dispatcher_send
        self._session = session or getattr(api_client, "_session", None)
        if self._session is None:
            raise RuntimeError("aiohttp session required")
        self._namespace = namespace or DUCAHEAT_NAMESPACE
        self._loop = getattr(hass, "loop", None) or asyncio.get_event_loop()

        self._brand = BRAND_DUCAHEAT
        self._ua = get_brand_user_agent(self._brand)
        self._xrw = get_brand_requested_with(self._brand)

        self._task: asyncio.Task | None = None
        self._ws: aiohttp.ClientWebSocketResponse | None = None
        self._stats = WSStats()
        self._nodes_raw: dict[str, Any] | None = None
        self._subscription_paths: set[str] = set()
        self._pending_dev_data = False
        self._keepalive_task: asyncio.Task | None = None
        self._ping_interval: float | None = None
        self._ping_timeout: float | None = None
        self._status: str = "stopped"
        self._healthy_since: float | None = None
        self._last_event_at: float | None = None

    def _status_should_reset_health(self, status: str) -> bool:
        """Return True when a status transition should reset health."""

        return status != "healthy"

    def start(self) -> asyncio.Task:
        if self._task and not self._task.done():
            return self._task
        self._task = self._loop.create_task(
            self._runner(), name=f"termoweb-ws-{self.dev_id}"
        )
        return self._task

    async def stop(self) -> None:
        await self._disconnect("stop")
        if self._task:
            self._task.cancel()
            try:
                await self._task
            except asyncio.CancelledError:
                pass
            self._task = None

    def is_running(self) -> bool:
        return bool(self._task and not self._task.done())

    def _base_host(self) -> str:
        base = get_brand_api_base(self._brand).rstrip("/")
        parsed = urlsplit(base if base else API_BASE)
        return urlunsplit(
            (parsed.scheme or "https", parsed.netloc or parsed.path, "", "", "")
        )

    def _path(self) -> str:
        return "/socket.io/"

    def _build_handshake_url(self, params: Mapping[str, Any]) -> str:
        """Return a handshake URL with the provided query parameters."""

        parsed = urlsplit(self._base_host())
        query = urlencode(list(params.items()))
        return urlunsplit(parsed._replace(path=self._path(), query=query))

    async def ws_url(self) -> str:
        token = await self._get_token()
        params = {
            "token": token,
            "dev_id": self.dev_id,
            "EIO": "3",
            "transport": "polling",
            "t": _rand_t(),
        }
        return self._build_handshake_url(params)

    async def _runner(self) -> None:
        self._update_status("starting")
        try:
            while True:
                try:
                    await self._connect_once()
                    await self._read_loop_ws()
                except asyncio.CancelledError:
                    break
                except Exception as exc:  # pragma: no cover - defensive
                    _LOGGER.debug("WS (ducaheat): error %s", exc, exc_info=True)
                    await asyncio.sleep(self._next_backoff())
                finally:
                    await self._disconnect("loop")
                    self._update_status("disconnected")
        finally:
            self._update_status("stopped")

    async def _connect_once(self) -> None:
        token = await self._get_token()
        headers = _brand_headers(self._ua, self._xrw)

        open_params = {
            "token": token,
            "dev_id": self.dev_id,
            "EIO": "3",
            "transport": "polling",
            "t": _rand_t(),
        }
        open_url = self._build_handshake_url(open_params)
        # _LOGGER.debug("WS (ducaheat): OPEN GET %s", open_url.replace(token, "…"))
        async with asyncio.timeout(15):
            async with self._session.get(open_url, headers=headers) as resp:
                body = await resp.read()
                # _LOGGER.debug(
                #    "WS (ducaheat): OPEN GET -> %s bytes (status=%s)",
                #    len(body),
                #    resp.status,
                # )
                if resp.status != 200:
                    raise HandshakeError(resp.status, open_url, "open GET")
        packets = _decode_polling_packets(body)
        open_pkt = next((pkt for pkt in packets if pkt and pkt[0] == "0"), None)
        if not open_pkt:
            _LOGGER.debug("WS (ducaheat): open raw first 120 bytes: %r", body[:120])
            raise HandshakeError(590, open_url, "missing OPEN (0)")
        info = json.loads(open_pkt[1:])
        sid = info.get("sid")
        ping_interval = info.get("pingInterval")
        self._ping_interval = (
            float(ping_interval) / 1000
            if isinstance(ping_interval, (int, float))
            else None
        )
        ping_timeout = info.get("pingTimeout")
        self._ping_timeout = (
            float(ping_timeout) / 1000
            if isinstance(ping_timeout, (int, float))
            else None
        )
        _LOGGER.info(
            "WS (ducaheat): OPEN decoded sid=%s pingInterval=%s pingTimeout=%s",
            sid,
            info.get("pingInterval"),
            info.get("pingTimeout"),
        )
        if not isinstance(sid, str) or not sid:
            raise HandshakeError(592, open_url, "missing sid")

        post_params = {
            "token": token,
            "dev_id": self.dev_id,
            "EIO": "3",
            "transport": "polling",
            "t": _rand_t(),
            "sid": sid,
        }
        post_url = self._build_handshake_url(post_params)
        payload = _encode_polling_packet(f"40{self._namespace}")
        # _LOGGER.debug("WS (ducaheat): POST 40/ns %s", post_url.replace(token, "…"))
        async with asyncio.timeout(15):
            async with self._session.post(
                post_url,
                headers={**headers, "Content-Type": "text/plain;charset=UTF-8"},
                data=payload,
            ) as resp:
                drain = await resp.read()
                #                _LOGGER.debug(
                #                    "WS (ducaheat): POST 40/ns -> status=%s len=%s",
                #                    resp.status,
                #                    len(drain),
                #                )
                if resp.status != 200:
                    raise HandshakeError(resp.status, post_url, "POST 40/ns")

        drain_params = dict(post_params)
        drain_params["t"] = _rand_t()
        drain_url = self._build_handshake_url(drain_params)
        #        _LOGGER.debug("WS (ducaheat): DRAIN GET %s", drain_url.replace(token, "…"))
        async with asyncio.timeout(15):
            async with self._session.get(drain_url, headers=headers) as resp:
                body = await resp.read()
                #                _LOGGER.debug(
                #                    "WS (ducaheat): DRAIN GET -> status=%s len=%s",
                #                    resp.status,
                #                    len(body),
                #                )
                if resp.status != 200:
                    raise HandshakeError(resp.status, drain_url, "drain GET")

        ws_params = {
            "token": token,
            "dev_id": self.dev_id,
            "EIO": "3",
            "transport": "websocket",
            "sid": sid,
        }
        ws_url = self._build_handshake_url(ws_params)
        ws_headers = {
            k: v
            for k, v in headers.items()
            if k.lower() not in ("connection", "accept-encoding")
        }
        #        _LOGGER.debug("WS (ducaheat): upgrading WS %s", ws_url.replace(token, "…"))
        self._ws = await self._session.ws_connect(
            ws_url,
            headers=ws_headers,
            heartbeat=None,
            autoclose=False,
            timeout=aiohttp.ClientTimeout(total=15),
        )
        #        _LOGGER.info("WS (ducaheat): upgrade OK")

        await self._ws.send_str("2probe")
        #        _LOGGER.debug("WS (ducaheat): -> 2probe")
        probe = await self._ws.receive_str()
        #        _LOGGER.debug("WS (ducaheat): <- %r", probe)
        if probe != "3probe":
            _LOGGER.debug("WS (ducaheat): unexpected probe ack: %r", probe)
        await self._ws.send_str("5")
        #        _LOGGER.debug("WS (ducaheat): -> 5 (upgrade)")

        await self._ws.send_str(f"40{self._namespace}")
        #        _LOGGER.debug("WS (ducaheat): -> 40%s", self._namespace)
        self._pending_dev_data = True
        #        _LOGGER.debug("WS (ducaheat): dev_data pending until namespace ack")
        self._healthy_since = None
        self._last_event_at = None
        self._stats.frames_total = 0
        self._stats.events_total = 0
        self._stats.last_event_ts = 0.0
        self._update_status("connected")
        self._start_keepalive()

    def _record_frame(self, *, timestamp: float | None = None) -> None:
        """Update cached websocket frame statistics and timestamps."""

        now = timestamp or time.time()
        self._stats.last_event_ts = now
        self._last_event_at = now
        state = self._ws_state_bucket()
        state["last_event_at"] = now
        state["frames_total"] = self._stats.frames_total
        state["events_total"] = self._stats.events_total

    async def _read_loop_ws(self) -> None:
        ws = self._ws
        if ws is None:
            return
        try:
            async for msg in ws:
                if msg.type == aiohttp.WSMsgType.TEXT:
                    data = msg.data
                    self._stats.frames_total += 1
                    now = time.time()
                    self._record_frame(timestamp=now)
                    while data:
                        if data == "2":
                            await ws.send_str("3")
                            break
                        if data == "3":
                            self._update_status("healthy")
                            break
                        if not data.startswith("4"):
                            break
                        if data.startswith("40"):
                            ns_payload = data[2:]
                            rest_payload = ""
                            if ns_payload:
                                namespace, sep, remainder = ns_payload.partition(",")
                                if namespace and namespace != self._namespace:
                                    _LOGGER.debug(
                                        "WS (ducaheat): <- SIO 40 for unexpected namespace %s",
                                        namespace,
                                    )
                                    if sep and remainder:
                                        data = (
                                            remainder
                                            if remainder.startswith("4")
                                            else "4" + remainder
                                        )
                                        continue
                                    break
                                if sep and remainder:
                                    rest_payload = remainder
                            #                            _LOGGER.debug("WS (ducaheat): <- SIO 40 (namespace ack)")
                            self._update_status("healthy")
                            if self._pending_dev_data:
                                self._pending_dev_data = False
                                try:
                                    await self._emit_sio("dev_data")
                                    await self._replay_subscription_paths()
                                except Exception:  # noqa: BLE001  # pragma: no cover - defensive
                                    _LOGGER.debug(
                                        "WS (ducaheat): failed to emit dev_data or replay subscriptions",
                                        exc_info=True,
                                    )
                            if rest_payload:
                                data = (
                                    rest_payload
                                    if rest_payload.startswith("4")
                                    else "4" + rest_payload
                                )
                                continue
                            break
                        payload = data[1:]
                        if payload == "2":
                            await ws.send_str("3")
                            break
                        if payload == "3":
                            self._update_status("healthy")
                            break
                        if payload.startswith("2/"):
                            ns_payload = payload[1:]
                            ns, sep, body = ns_payload.partition(",")
                            if not sep or body in {"", "[]", '["ping"]'}:
                                await ws.send_str("3" + ns)
                                break

                        content: str | None = None
                        if data.startswith("42"):
                            content = data[2:]
                        elif payload.startswith("42"):
                            content = payload[2:]
                        if content is None:
                            break
                        if content.startswith("/"):
                            _ns, sep, content = content.partition(",")
                            if sep != ",":
                                break
                        try:
                            arr = json.loads(content)
                        except Exception:
                            break
                        if not isinstance(arr, list) or not arr:
                            break
                        evt, *args = arr
                        self._stats.events_total += 1
                        self._record_frame(timestamp=now)
                        # _LOGGER.debug("WS (ducaheat): <- SIO 42 event=%s args_len=%d", evt, len(args))

                        if evt == "message" and args and args[0] == "ping":
                            await self._emit_sio("message", "pong")
                            break

                        if evt == "dev_data" and args:
                            payload_map = self._extract_dev_data_payload(args)
                            nodes = (
                                payload_map.get("nodes")
                                if isinstance(payload_map, Mapping)
                                else None
                            )
                            if isinstance(nodes, dict):
                                self._log_nodes_summary(nodes)
                                normalised = self._normalise_nodes_payload(nodes)
                                if isinstance(normalised, dict):
                                    self._nodes_raw = deepcopy(normalised)
                                    snapshot = self._build_nodes_snapshot(
                                        self._nodes_raw
                                    )
                                else:
                                    self._nodes_raw = None
                                    snapshot = {"nodes": nodes}
                                self._dispatch_nodes(snapshot)
                                subs = await self._subscribe_feeds(nodes)
                                _LOGGER.info("WS (ducaheat): subscribed %d feeds", subs)
                                self._update_status("healthy")
                            break

                        if evt == "update" and args:
                            payload_body = args[0]
                            self._log_update_brief(payload_body)
                            translated = self._translate_path_update(payload_body)
                            if translated:
                                normalised_update = self._normalise_nodes_payload(
                                    translated
                                )
                                if (
                                    isinstance(normalised_update, dict)
                                    and normalised_update
                                ):
                                    sample_updates = self._collect_sample_updates(
                                        normalised_update
                                    )
                                    if self._nodes_raw is None:
                                        self._nodes_raw = deepcopy(normalised_update)
                                    else:
                                        self._merge_nodes(
                                            self._nodes_raw, normalised_update
                                        )
                                    snapshot = self._build_nodes_snapshot(
                                        self._nodes_raw
                                    )
                                    self._dispatch_nodes(snapshot)
                                    if sample_updates:
                                        self._forward_sample_updates(sample_updates)
                            self._update_status("healthy")
                            break
                        break
                        break
                    continue
                if msg.type == aiohttp.WSMsgType.ERROR:
                    raise RuntimeError(f"websocket error: {ws.exception()}")
                if msg.type in {aiohttp.WSMsgType.CLOSE, aiohttp.WSMsgType.CLOSED}:
                    raise RuntimeError("websocket closed")
        finally:
            _LOGGER.debug("WS (ducaheat): read loop ended (ws closed or error)")

    def _start_keepalive(self) -> None:
        """Launch the keepalive loop when the websocket is connected."""

        if self._keepalive_task and not self._keepalive_task.done():
            return
        if self._ping_interval is None or not self._ws or self._ws.closed:
            return
        self._keepalive_task = self._loop.create_task(
            self._keepalive_loop(),
            name=f"termoweb-ws-keepalive-{self.dev_id}",
        )

    async def _keepalive_loop(self) -> None:
        """Send Engine.IO ping frames to keep the websocket alive."""

        task = asyncio.current_task()
        try:
            while True:
                interval = self._ping_interval
                ws = self._ws
                if interval is None or ws is None or ws.closed:
                    break
                delay = max(0.1, interval * 0.9)
                await asyncio.sleep(delay)
                if ws is not self._ws or ws.closed:
                    continue
                try:
                    await ws.send_str("2")
                    # _LOGGER.debug("WS (ducaheat): -> 2 (keepalive ping)")
                except Exception:  # noqa: BLE001 - defensive logging
                    _LOGGER.debug("WS (ducaheat): keepalive ping failed", exc_info=True)
                    break
        except asyncio.CancelledError:
            raise
        except Exception:  # pragma: no cover - defensive
            _LOGGER.debug("WS (ducaheat): keepalive loop error", exc_info=True)
        finally:
            if self._keepalive_task is task:
                self._keepalive_task = None
            _LOGGER.debug("WS (ducaheat): keepalive loop stopped")

    def _extract_dev_data_payload(
        self, args: Iterable[Any]
    ) -> Mapping[str, Any] | None:
        """Return the mapping payload embedded in a dev_data Socket.IO event."""

        queue: deque[Any] = deque(args)
        seen: set[int] = set()
        while queue:
            item = queue.popleft()
            marker = id(item)
            if marker in seen:
                continue
            seen.add(marker)
            if isinstance(item, Mapping):
                nodes = item.get("nodes") if "nodes" in item else None
                if isinstance(nodes, Mapping):
                    return item
                for key in ("data", "payload", "body"):
                    nested = item.get(key)
                    if nested is not None:
                        queue.append(nested)
                continue
            if isinstance(item, str):
                try:
                    decoded = json.loads(item)
                except Exception:  # pragma: no cover - defensive
                    continue
                queue.append(decoded)
                continue
            if isinstance(item, (list, tuple)):
                queue.extend(item)
        return None

    def _log_nodes_summary(self, nodes: Mapping[str, Any]) -> None:
        if not _LOGGER.isEnabledFor(logging.INFO):
            return
        kinds = []
        for key, value in nodes.items():
            if isinstance(value, Mapping):
                addrs = set()
                for section in ("settings", "samples", "status", "advanced"):
                    sec = value.get(section)
                    if isinstance(sec, Mapping):
                        addrs.update(
                            addr for addr in sec.keys() if isinstance(addr, str)
                        )
                kinds.append(f"{key}={len(addrs) if addrs else 0}")
        _LOGGER.info(
            "WS (ducaheat): dev_data nodes: %s",
            " ".join(kinds) if kinds else "(no nodes)",
        )

    def _log_update_brief(self, body: Any) -> None:
        if not _LOGGER.isEnabledFor(logging.DEBUG):
            return
        path = None
        keys = None
        if isinstance(body, Mapping):
            path = body.get("path")
            payload = body.get("body")
            if isinstance(payload, Mapping):
                keys = ",".join(list(payload.keys())[:6])
        _LOGGER.debug("WS (ducaheat): update path=%s keys=%s", path, keys)

    async def _emit_sio(self, event: str, *args: Any) -> None:
        if not self._ws or self._ws.closed:
            raise RuntimeError("websocket not connected")
        arr = [event, *args]
        payload = json.dumps(arr, separators=(",", ":"), default=str)
        frame = f"42{self._namespace}," + payload
        await self._ws.send_str(frame)
        if _LOGGER.isEnabledFor(logging.DEBUG):
            summary = ""
            if event in {"subscribe", "unsubscribe"} and args:
                summary = f" path={args[0]}"
            elif args:
                summary = f" args={args}"
            _LOGGER.debug("WS (ducaheat): -> 42 %s%s", event, summary)

    def _normalise_nodes_payload(self, nodes: Mapping[str, Any]) -> Any:
        """Normalise websocket node payloads via the REST client helper."""

        normaliser = getattr(self._client, "normalise_ws_nodes", None)
        snapshot: Any = deepcopy(nodes) if isinstance(nodes, Mapping) else nodes
        if isinstance(snapshot, Mapping) and not isinstance(snapshot, dict):
            snapshot = dict(snapshot)
        if callable(normaliser):
            try:
                resolved = normaliser(snapshot)  # type: ignore[arg-type]
                if isinstance(resolved, Mapping) and not isinstance(resolved, dict):
                    return dict(resolved)
                return resolved
            except Exception:  # noqa: BLE001  # pragma: no cover - defensive logging
                _LOGGER.debug("WS (ducaheat): normalise_ws_nodes failed", exc_info=True)
                return snapshot
        return snapshot

    @staticmethod
    def _build_nodes_snapshot(nodes: dict[str, Any]) -> dict[str, Any]:
        """Return a snapshot structure with ``nodes`` and ``nodes_by_type`` buckets."""

        nodes_copy = deepcopy(nodes)
        nodes_by_type = {
            node_type: payload
            for node_type, payload in nodes_copy.items()
            if isinstance(payload, dict)
        }
        snapshot: dict[str, Any] = {"nodes": nodes_copy, "nodes_by_type": nodes_by_type}
        snapshot.update(nodes_by_type)
        return snapshot

    def _ensure_type_bucket(
        self, dev_map: dict[str, Any], nodes_by_type: dict[str, Any], node_type: str
    ) -> dict[str, Any]:
        """Return the node bucket for ``node_type`` with default sections."""

        bucket = nodes_by_type.get(node_type)
        if bucket is None:
            bucket = {
                "addrs": [],
                "settings": {},
                "advanced": {},
                "samples": {},
            }
            nodes_by_type[node_type] = bucket
        else:
            bucket.setdefault("addrs", [])
            bucket.setdefault("settings", {})
            bucket.setdefault("advanced", {})
            bucket.setdefault("samples", {})
        if node_type == "htr":
            dev_map["htr"] = bucket
        return bucket

    def _apply_heater_addresses(
        self,
        normalized_map: Mapping[Any, Iterable[Any]] | None,
        *,
        inventory: Inventory | None = None,
    ) -> dict[str, list[str]]:
        """Update entry and coordinator state with heater address data."""

        cleaned_map: dict[str, list[str]] = {}
        if isinstance(normalized_map, Mapping):
            for raw_type, addrs in normalized_map.items():
                node_type = normalize_node_type(raw_type)
                if not node_type:
                    continue
                if node_type not in HEATER_NODE_TYPES:
                    continue
                if isinstance(addrs, (str, bytes)):
                    addr_iterable: Iterable[Any] = [addrs]
                else:
                    addr_iterable = addrs or []
                addresses: list[str] = []
                for candidate in addr_iterable:
                    addr = normalize_node_addr(candidate)
                    if not addr or addr in addresses:
                        continue
                    addresses.append(addr)
                if addresses:
                    cleaned_map[node_type] = addresses
                else:
                    cleaned_map.setdefault(node_type, [])

        cleaned_map.setdefault("htr", [])

        record_container = self.hass.data.get(DOMAIN, {})
        record_raw = (
            record_container.get(self.entry_id)
            if isinstance(record_container, dict)
            else None
        )
        record = record_raw if isinstance(record_raw, Mapping) else None
        record_mutable: MutableMapping[str, Any] | None = (
            record_raw if isinstance(record_raw, MutableMapping) else None
        )

        if isinstance(inventory, Inventory):
            inventory_container = inventory
        elif inventory is None:
            inventory_container = (
                self._inventory if isinstance(self._inventory, Inventory) else None
            )
        else:
            _LOGGER.debug(
                "WS (ducaheat): ignoring unexpected inventory container (type=%s): %s",
                type(inventory).__name__,
                inventory,
            )
            inventory_container = None

        if isinstance(inventory_container, Inventory):
            if isinstance(record_mutable, MutableMapping):
                record_mutable["inventory"] = inventory_container
            if not isinstance(self._inventory, Inventory):
                self._inventory = inventory_container

        pmo_addresses: list[str] = []
        if isinstance(inventory_container, Inventory):
            forward_map, _ = inventory_container.power_monitor_address_map
            pmo_addresses = list(forward_map.get("pmo", []))
        elif isinstance(normalized_map, Mapping):
            raw_addrs = normalized_map.get("pmo")
            if isinstance(raw_addrs, (str, bytes)):
                candidates: Iterable[Any] = [raw_addrs]
            elif isinstance(raw_addrs, Iterable):
                candidates = raw_addrs
            else:
                candidates = []
            seen: set[str] = set()
            for candidate in candidates:
                addr = normalize_node_addr(candidate, use_default_when_falsey=True)
                if not addr or addr in seen:
                    continue
                seen.add(addr)
                pmo_addresses.append(addr)

        energy_coordinator = (
            record.get("energy_coordinator") if isinstance(record, Mapping) else None
        )
        if pmo_addresses:
            cleaned_map["pmo"] = list(pmo_addresses)

        if hasattr(energy_coordinator, "update_addresses"):
            energy_coordinator.update_addresses(cleaned_map)

        coordinator_data = getattr(self._coordinator, "data", None)
        if isinstance(coordinator_data, dict):
            dev_map = coordinator_data.get(self.dev_id)
            if isinstance(dev_map, dict):
                nodes_by_type: dict[str, Any] = dev_map.setdefault("nodes_by_type", {})

                def _iter_addresses(candidate: Any) -> Iterable[Any]:
                    """Return iterable form of ``candidate`` for address merging."""

                    if isinstance(candidate, (str, bytes)):
                        return [candidate]
                    if isinstance(candidate, Iterable):
                        return candidate
                    return []

                def _merge_addresses(
                    existing: Any,
                    candidates: Iterable[Any],
                ) -> list[str]:
                    """Return normalised union of ``existing`` and ``candidates``."""

                    merged: list[str] = []
                    seen: set[str] = set()
                    if isinstance(existing, Iterable) and not isinstance(
                        existing, (str, bytes)
                    ):
                        for candidate in existing:
                            addr = normalize_node_addr(
                                candidate,
                                use_default_when_falsey=True,
                            )
                            if not addr or addr in seen:
                                continue
                            merged.append(addr)
                            seen.add(addr)
                    for candidate in candidates:
                        addr = normalize_node_addr(
                            candidate,
                            use_default_when_falsey=True,
                        )
                        if not addr or addr in seen:
                            continue
                        merged.append(addr)
                        seen.add(addr)
                    return merged

                addresses_by_type: dict[str, list[str]] = {}
                existing_addresses = dev_map.get("addresses_by_type")
                if isinstance(existing_addresses, Mapping):
                    for raw_type, raw_addrs in existing_addresses.items():
                        node_type = normalize_node_type(
                            raw_type,
                            use_default_when_falsey=True,
                        )
                        if not node_type:
                            continue
                        merged = _merge_addresses(
                            addresses_by_type.get(node_type),
                            _iter_addresses(raw_addrs),
                        )
                        addresses_by_type[node_type] = merged

                for node_type, addrs in cleaned_map.items():
                    if not addrs and node_type != "htr":
                        continue
                    bucket = self._ensure_type_bucket(dev_map, nodes_by_type, node_type)
                    merged_addrs = _merge_addresses(bucket.get("addrs"), addrs)
                    if merged_addrs or node_type == "htr":
                        bucket["addrs"] = merged_addrs
                    addresses_by_type[node_type] = merged_addrs
                    if node_type == "pmo" and merged_addrs:
                        addr_map = dev_map.get("addr_map")
                        if isinstance(addr_map, Mapping):
                            updated_map = dict(addr_map)
                            updated_map["pmo"] = list(merged_addrs)
                            dev_map["addr_map"] = updated_map

                if (pmo_addresses or "pmo" in nodes_by_type) and "pmo" not in cleaned_map:
                    bucket = self._ensure_type_bucket(dev_map, nodes_by_type, "pmo")
                    merged_addrs = _merge_addresses(bucket.get("addrs"), pmo_addresses)
                    bucket["addrs"] = merged_addrs
                    addresses_by_type["pmo"] = merged_addrs
                    if merged_addrs:
                        addr_map = dev_map.get("addr_map")
                        if isinstance(addr_map, Mapping):
                            updated_map = dict(addr_map)
                            updated_map["pmo"] = list(merged_addrs)
                            dev_map["addr_map"] = updated_map

                if "htr" not in addresses_by_type:
                    addresses_by_type["htr"] = []

                dev_map["addresses_by_type"] = {
                    node_type: list(addrs)
                    for node_type, addrs in addresses_by_type.items()
                }

                updated = dict(coordinator_data)
                updated[self.dev_id] = dev_map
                self._coordinator.data = updated  # type: ignore[attr-defined]

        return cleaned_map

    def _update_legacy_section(
        self,
        *,
        node_type: str,
        addr: str,
        section: str,
        body: Any,
        dev_map: dict[str, Any],
        nodes_by_type: dict[str, Any],
    ) -> bool:
        """Store legacy section updates and mirror them in raw state."""

        bucket = self._ensure_type_bucket(dev_map, nodes_by_type, node_type)
        section_map: dict[str, Any] = bucket.setdefault(section, {})
        if not isinstance(section_map, dict):
            return False
        value: Any = dict(body) if isinstance(body, Mapping) else body
        section_map[addr] = value
        if (
            section == "settings"
            and normalize_node_type(node_type) == "acm"
            and isinstance(value, MutableMapping)
        ):
            coordinator = getattr(self, "_coordinator", None)
            apply_helper = getattr(coordinator, "_apply_accumulator_boost_metadata", None)
            if callable(apply_helper):
                now = None
                estimate = getattr(coordinator, "_device_now_estimate", None)
                if callable(estimate):
                    now = estimate()
                try:
                    apply_helper(value, now=now)
                except Exception as err:  # pragma: no cover - defensive
                    _LOGGER.debug(
                        "WS (ducaheat): boost metadata derivation failed for %s/%s: %s",
                        node_type,
                        addr,
                        err,
                        exc_info=err,
                    )
        if section == "settings":
            canonical_type = normalize_node_type(
                node_type, use_default_when_falsey=True
            ) or node_type
            if canonical_type:
                settings_map: MutableMapping[str, Any] = dev_map.setdefault(
                    "settings", {}
                )
                existing_bucket = settings_map.get(canonical_type)
                if isinstance(existing_bucket, MutableMapping):
                    settings_bucket = existing_bucket
                elif isinstance(existing_bucket, Mapping):
                    settings_bucket = dict(existing_bucket)
                    settings_map[canonical_type] = settings_bucket
                else:
                    settings_bucket = {}
                    settings_map[canonical_type] = settings_bucket
                normalised_addr = normalize_node_addr(
                    addr,
                    use_default_when_falsey=True,
                )
                if not normalised_addr and isinstance(addr, str):
                    stripped = addr.strip()
                    normalised_addr = stripped or None
                if not normalised_addr and addr is not None and not isinstance(addr, str):
                    candidate = str(addr).strip()
                    normalised_addr = candidate or None
                if normalised_addr:
                    existing_payload = settings_bucket.get(normalised_addr)
                    if (
                        isinstance(existing_payload, MutableMapping)
                        and isinstance(value, Mapping)
                    ):
                        existing_payload.update(value)
                        section_map[addr] = existing_payload
                    else:
                        settings_bucket[normalised_addr] = value
        if not isinstance(self._nodes_raw, dict):
            self._nodes_raw = {}
        raw_bucket = self._nodes_raw.setdefault(node_type, {})
        raw_section = raw_bucket.setdefault(section, {})
        if isinstance(raw_section, dict):
            raw_section[addr] = deepcopy(body)
        return True

    def _dispatch_nodes(self, payload: dict[str, Any]) -> None:
        """Publish node updates with inventory-aware cache refresh."""

        if not isinstance(payload, dict):  # pragma: no cover - defensive
            return

        is_snapshot = isinstance(payload.get("nodes_by_type"), Mapping)
        raw_nodes: Any = payload.get("nodes") if is_snapshot else payload

        context = _prepare_nodes_dispatch(
            self.hass,
            entry_id=self.entry_id,
            coordinator=self._coordinator,
            raw_nodes=raw_nodes,
            inventory=self._inventory,
        )

        inventory = context.inventory
        if self._inventory is None and isinstance(inventory, Inventory):
            self._inventory = inventory

        addr_map = context.addr_map
        record = context.record
        raw_nodes_payload = context.payload
        if raw_nodes_payload is None:
            raw_nodes_payload = (
                inventory.payload if isinstance(inventory, Inventory) else {}
            )

        if isinstance(record, MutableMapping) and isinstance(inventory, Inventory):
            record["inventory"] = inventory

        nodes_by_type_payload: Mapping[str, Any] | None
        if is_snapshot:
            nodes_by_type_payload = payload.get("nodes_by_type")
        else:
            nodes_by_type_payload = None

        coordinator_data = getattr(self._coordinator, "data", None)
        dev_map: dict[str, Any] | None = None
        nodes_by_type_cache: dict[str, Any] | None = None
        if isinstance(coordinator_data, dict):
            candidate = coordinator_data.get(self.dev_id)
            if isinstance(candidate, dict):
                dev_map = candidate
                nodes_by_type_cache = dev_map.setdefault("nodes_by_type", {})

        if isinstance(nodes_by_type_payload, Mapping) and dev_map is not None:
            for raw_type, sections in nodes_by_type_payload.items():
                node_type = normalize_node_type(raw_type)
                if not node_type or not isinstance(sections, Mapping):
                    continue
                if nodes_by_type_cache is None:
                    nodes_by_type_cache = dev_map.setdefault("nodes_by_type", {})
                self._ensure_type_bucket(dev_map, nodes_by_type_cache, node_type)
                for section, addr_map_payload in sections.items():
                    mapped_section, nested_key = self._resolve_update_section(section)
                    target_section = mapped_section or section
                    if not isinstance(addr_map_payload, Mapping):
                        continue
                    if target_section not in {"settings", "advanced", "samples"}:
                        continue
                    for addr, body in addr_map_payload.items():
                        normalised_addr = normalize_node_addr(
                            addr,
                            use_default_when_falsey=True,
                        )
                        if not normalised_addr:
                            continue
                        payload_body: Any
                        if nested_key and isinstance(body, Mapping):
                            payload_body = body.get(nested_key)
                        else:
                            payload_body = body
                        if payload_body is None:
                            continue
                        self._update_legacy_section(
                            node_type=node_type,
                            addr=normalised_addr,
                            section=target_section,
                            body=payload_body,
                            dev_map=dev_map,
                            nodes_by_type=nodes_by_type_cache,
                        )

        normalized_addresses = self._apply_heater_addresses(
            addr_map,
            inventory=inventory,
        )

        nodes_by_type_copy: dict[str, Any]
        if isinstance(nodes_by_type_payload, Mapping):
            nodes_by_type_copy = deepcopy(nodes_by_type_payload)
        else:
            nodes_by_type_copy = {}

        unknown_types = context.unknown_types

        payload_copy = {
            "dev_id": self.dev_id,
            "node_type": None,
            "nodes_by_type": nodes_by_type_copy,
            "addr_map": {node_type: list(addrs) for node_type, addrs in normalized_addresses.items()},
        }

        if unknown_types:
            payload_copy["unknown_types"] = sorted(unknown_types)

        self._dispatcher(self.hass, signal_ws_data(self.entry_id), payload_copy)

    @staticmethod
    def _merge_nodes(target: dict[str, Any], source: Mapping[str, Any]) -> None:
        """Deep merge ``source`` updates into ``target`` in place."""

        for key, value in source.items():
            if isinstance(value, Mapping):
                existing = target.get(key)
                if isinstance(existing, dict):
                    DucaheatWSClient._merge_nodes(existing, value)
                else:
                    target[key] = deepcopy(value)
            else:
                target[key] = deepcopy(value)

    @staticmethod
    def _collect_sample_updates(nodes: Mapping[str, Any]) -> dict[str, dict[str, Any]]:
        """Extract heater sample updates from a websocket payload."""

        updates: dict[str, dict[str, Any]] = {}
        for node_type, type_payload in nodes.items():
            if not isinstance(node_type, str) or not isinstance(type_payload, Mapping):
                continue
            samples = type_payload.get("samples")
            if not isinstance(samples, Mapping):
                continue
            bucket: dict[str, Any] = {}
            for addr, payload in samples.items():
                normalised_addr = normalize_node_addr(addr)
                if not normalised_addr:
                    continue
                bucket[normalised_addr] = payload
            lease_seconds = type_payload.get("lease_seconds")
            if bucket or lease_seconds is not None:
                updates[node_type] = {
                    "samples": bucket,
                    "lease_seconds": lease_seconds,
                }
        return updates

    def _translate_path_update(self, payload: Any) -> dict[str, Any] | None:
        """Translate ``{"path": ..., "body": ...}`` websocket frames into nodes."""

        if not isinstance(payload, Mapping):
            return None
        if "nodes" in payload:
            return None
        path = payload.get("path")
        body = payload.get("body")
        if not isinstance(path, str) or body is None:
            return None

        path = path.split("?", 1)[0]
        segments = [segment for segment in path.split("/") if segment]
        if not segments:
            return None

        try:
            devs_idx = segments.index("devs")
        except ValueError:
            devs_idx = -1

        if devs_idx >= 0:
            relevant = segments[devs_idx + 1 :]
            node_type_idx = 1
            addr_idx = 2
            section_idx = 3
            if len(relevant) <= addr_idx:
                return None
        else:
            relevant = segments
            node_type_idx = 0
            addr_idx = 1
            section_idx = 2
            if len(relevant) <= addr_idx:
                return None

        node_type = normalize_node_type(relevant[node_type_idx])
        addr = normalize_node_addr(relevant[addr_idx])
        if not node_type or not addr:
            return None

        section = relevant[section_idx] if len(relevant) > section_idx else None
        remainder = (
            relevant[section_idx + 1 :] if len(relevant) > section_idx + 1 else []
        )

        target_section, nested_key = self._resolve_update_section(section)
        if target_section is None:
            return None

        payload_body: Any = body
        for segment in reversed(remainder):
            payload_body = {segment: payload_body}
        if nested_key:
            payload_body = {nested_key: payload_body}

        return {node_type: {target_section: {addr: payload_body}}}

    @staticmethod
    def _resolve_update_section(section: str | None) -> tuple[str | None, str | None]:
        """Map a websocket path segment to the node section bucket."""

        return resolve_ws_update_section(section)

    def _forward_sample_updates(self, updates: Mapping[str, Mapping[str, Any]]) -> None:
        """Forward websocket heater sample updates to the energy coordinator."""

        forward_ws_sample_updates(
            self.hass,
            self.entry_id,
            self.dev_id,
            updates,
            logger=_LOGGER,
            log_prefix="WS (ducaheat)",
        )

    async def _subscribe_feeds(self, nodes: Mapping[str, Any] | None) -> int:
        """Subscribe to heater status and sample feeds."""

        try:
            domain_bucket = self.hass.data.setdefault(DOMAIN, {})
            existing_record = domain_bucket.get(self.entry_id)

            record_mapping: MutableMapping[str, Any]
            if isinstance(existing_record, MutableMapping):
                record_mapping = existing_record
            else:
                record_mapping = {}
                if isinstance(existing_record, Mapping):
                    record_mapping.update(existing_record)
                domain_bucket[self.entry_id] = record_mapping

            inventory_container: Inventory | None = (
                self._inventory if isinstance(self._inventory, Inventory) else None
            )
            if inventory_container is None:
                cached_inventory = record_mapping.get("inventory")
                if isinstance(cached_inventory, Inventory):
                    inventory_container = cached_inventory

            coordinator_inventory = getattr(self._coordinator, "_inventory", None)
            coordinator_nodes: Iterable[Any] | None = None
            if isinstance(coordinator_inventory, Inventory):
                coordinator_nodes = coordinator_inventory.nodes

<<<<<<< HEAD
            nodes_payload: Any | None
            if isinstance(resolved_nodes, Mapping):
                nodes_payload = resolved_nodes
            else:
                nodes_payload = None

=======
>>>>>>> bb5daea5
            should_resolve = inventory_container is None and (
                isinstance(nodes, Mapping)
                or not isinstance(coordinator_inventory, Inventory)
            )

            if should_resolve:
                resolution = resolve_record_inventory(
                    record_mapping,
                    dev_id=self.dev_id,
                    nodes_payload=nodes if isinstance(nodes, Mapping) else None,
                    node_list=coordinator_nodes,
                )
                inventory_container = resolution.inventory

            if inventory_container is None and isinstance(
                coordinator_inventory, Inventory
            ):
                inventory_container = coordinator_inventory

            if not isinstance(inventory_container, Inventory):
                _LOGGER.error(
                    "WS (ducaheat): missing inventory for device %s; skipping heater subscriptions",
                    self.dev_id,
                )
                return 0

            self._inventory = inventory_container
            record_mapping["inventory"] = inventory_container

            targets: list[tuple[str, str]] = list(
                inventory_container.heater_sample_targets
            )
            if not any(node_type == "htr" for node_type, _ in targets):
                fallback: Iterable[Any] | None = None
                if hasattr(self._coordinator, "_addrs"):
                    try:
                        fallback = self._coordinator._addrs()  # type: ignore[attr-defined]  # noqa: SLF001
                    except Exception:  # pragma: no cover - defensive  # noqa: BLE001
                        fallback = None
                if fallback:
                    seen_pairs = set(targets)
                    for candidate in fallback:
                        addr = normalize_node_addr(candidate)
                        if not addr or ("htr", addr) in seen_pairs:
                            continue
                        seen_pairs.add(("htr", addr))
                        targets.append(("htr", addr))

            paths: set[str] = set()
            for node_type, addr in targets:
                paths.add(f"/{node_type}/{addr}/status")
                paths.add(f"/{node_type}/{addr}/samples")

            if not paths:
                return 0

            for path in sorted(paths):
                await self._emit_sio("subscribe", path)

            self._subscription_paths = paths
            return len(paths)
        except Exception:  # pragma: no cover - defensive
            _LOGGER.debug("WS (ducaheat): subscribe failed", exc_info=True)
            return 0

    async def _replay_subscription_paths(self) -> None:
        """Replay cached subscription paths after a reconnect."""

        if not self._subscription_paths:
            return
        for path in sorted(self._subscription_paths):
            try:
                await self._emit_sio("subscribe", path)
            except Exception:  # noqa: BLE001  # pragma: no cover - defensive logging
                _LOGGER.debug(
                    "WS (ducaheat): replay subscribe failed for path %s",
                    path,
                    exc_info=True,
                )

    async def _disconnect(self, reason: str) -> None:
        task = self._keepalive_task
        if task:
            task.cancel()
            try:
                await task
            except asyncio.CancelledError:
                pass
            finally:
                self._keepalive_task = None
        if self._ws:
            try:
                await self._ws.close(
                    code=aiohttp.WSCloseCode.GOING_AWAY,
                    message=reason.encode(),
                )
            except Exception:  # pragma: no cover - defensive
                _LOGGER.debug("WS (ducaheat): close failed", exc_info=True)
            self._ws = None
        self._pending_dev_data = False
        self._ping_interval = None
        self._ping_timeout = None

    async def _get_token(self) -> str:
        headers = await self._client.authed_headers()
        auth = headers.get("Authorization") if isinstance(headers, dict) else None
        if not auth:
            raise RuntimeError("missing Authorization")
        return auth.split(" ", 1)[1]


__all__ = ["DucaheatWSClient"]<|MERGE_RESOLUTION|>--- conflicted
+++ resolved
@@ -1265,15 +1265,12 @@
             if isinstance(coordinator_inventory, Inventory):
                 coordinator_nodes = coordinator_inventory.nodes
 
-<<<<<<< HEAD
             nodes_payload: Any | None
             if isinstance(resolved_nodes, Mapping):
                 nodes_payload = resolved_nodes
             else:
                 nodes_payload = None
 
-=======
->>>>>>> bb5daea5
             should_resolve = inventory_container is None and (
                 isinstance(nodes, Mapping)
                 or not isinstance(coordinator_inventory, Inventory)
