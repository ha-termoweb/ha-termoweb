--- conflicted
+++ resolved
@@ -1,28 +1,2 @@
-<<<<<<< HEAD
-name: pycoverage workflow
-
-on: [pull_request]
-
-jobs:
-  tests:
-    runs-on: ubuntu-latest
-    name: Unit tests
-    steps:
-      - uses: actions/checkout@v2
-        with:
-          ref: ${{ github.head_ref }} # be sure to add this ref on your checkout
-      - uses: actions/setup-python@v2
-        with:
-          python-version: '3.13.2' # Define your project python version
-      - id: run-tests
-        uses: JotaFan/pycoverage@v1.0.0
-        with:
-          cov-omit-list: tests/*
-          cov-threshold-single: 90
-          cov-threshold-total: 95
-          async-tests: true
-          package-extras: dev,tests
-=======
 - name: Python Test Action
-  uses: rcmdnk/python-action@v3.0.3
->>>>>>> a280f816
+  uses: rcmdnk/python-action@v3.0.3