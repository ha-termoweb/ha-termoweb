--- conflicted
+++ resolved
@@ -290,7 +290,6 @@
 
 
 @pytest.mark.parametrize(
-<<<<<<< HEAD
     "value",
     [
         None,
@@ -304,88 +303,6 @@
 )
 def test_parse_heater_energy_unique_id_invalid(value) -> None:
     assert parse_heater_energy_unique_id(value) is None
-=======
-    ("value", "expected"),
-    (
-        (0, 0.0),
-        (5.5, 5.5),
-        ("12", 12.0),
-        ("15 W", 15.0),
-        ("1.2kW", 1200.0),
-        ({"power": "3.5"}, 3.5),
-        (["skip", {"watts": 7}], 7.0),
-    ),
-)
-def test_coerce_power_watts_variants(value: Any, expected: float) -> None:
-    """Instant power coercion should normalise multiple payload shapes."""
-
-    assert coerce_power_watts(value) == expected
-
-
-@pytest.mark.parametrize(
-    "value",
-    (
-        -5,
-        "-4",
-        float("nan"),
-        float("inf"),
-        "-1kW",
-        {"value": -1},
-    ),
-)
-def test_coerce_power_watts_rejects_invalid(value: Any) -> None:
-    """Negative and non-finite inputs should be rejected."""
-
-    assert coerce_power_watts(value) is None
-
-
-def test_extract_power_watts_nested_payload() -> None:
-    """Instant power extraction should drill into nested payloads."""
-
-    payload = {
-        "status": {
-            "data": [
-                {"value": "ignore"},
-                {"power": {"watts": "45"}},
-            ]
-        }
-    }
-
-    assert extract_power_watts(payload) == 45.0
-
-
-def test_extract_power_watts_handles_missing_values() -> None:
-    """Payloads without power data should return ``None``."""
-
-    assert extract_power_watts({"status": {"data": []}}) is None
-
-
-def test_extract_power_timestamp_variants() -> None:
-    """Timestamp extraction should handle integers, milliseconds, and strings."""
-
-    iso_ts = "2024-01-01T00:00:05+00:00"
-    payload = {
-        "ts": 1_700_000_000_000,
-        "status": {"metrics": [{"updatedAt": iso_ts}]},
-    }
-
-    assert extract_power_timestamp(payload) == 1_700_000_000.0
-
-    assert extract_power_timestamp({"status": {"updated_at": iso_ts}}) == pytest.approx(
-        extract_power_timestamp(iso_ts)
-    )
-
-
-def test_format_timestamp_iso_handles_values() -> None:
-    """Timestamp formatter should convert seconds to an ISO string."""
-
-    assert format_timestamp_iso(None) is None
-    assert format_timestamp_iso("not-a-number") is None
-
-    iso_value = format_timestamp_iso(1_700_000_000.0)
-    assert isinstance(iso_value, str)
-    assert iso_value.endswith("+00:00")
->>>>>>> 23db968b
 
 
 @pytest.mark.asyncio
