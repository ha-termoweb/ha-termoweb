--- conflicted
+++ resolved
@@ -82,83 +82,10 @@
         return {}
 
 
-<<<<<<< HEAD
-def test_async_ensure_diagnostics_platform_registers() -> None:
-    """Diagnostics helper registers when the diagnostics component is ready."""
-
-    module = importlib.reload(
-        importlib.import_module("custom_components.termoweb.__init__")
-    )
-
-    async def _exercise() -> None:
-        original_diag = sys.modules.get("homeassistant.components.diagnostics")
-        diag_module = types.ModuleType("homeassistant.components.diagnostics")
-        diag_key = object()
-        captured: dict[str, Any] = {}
-
-        def _register(_hass: Any, domain: str, platform: Any) -> None:
-            captured["domain"] = domain
-            captured["platform"] = platform
-
-        diag_module.DOMAIN = "diagnostics"
-        diag_module._DIAGNOSTICS_DATA = diag_key
-        diag_module._register_diagnostics_platform = _register
-        diag_module.async_redact_data = lambda data, _keys: data
-        components_pkg = sys.modules.setdefault(
-            "homeassistant.components", types.ModuleType("homeassistant.components")
-        )
-        original_pkg_diag = getattr(components_pkg, "diagnostics", None)
-        setattr(components_pkg, "diagnostics", diag_module)
-        sys.modules["homeassistant.components.diagnostics"] = diag_module
-
-        class DummyBus:
-            def __init__(self) -> None:
-                self._listeners: list[Callable[[Any], Any]] = []
-
-            def async_listen(
-                self, _event: str, callback: Callable[[Any], Any]
-            ) -> Callable[[], None]:
-                """Register an event listener."""
-
-                self._listeners.append(callback)
-
-                def _unsubscribe() -> None:
-                    """Remove the previously registered listener."""
-
-                    if callback in self._listeners:
-                        self._listeners.remove(callback)
-
-                return _unsubscribe
-
-        hass = SimpleNamespace(data={diag_key: {}}, bus=DummyBus())
-
-        await module._async_ensure_diagnostics_platform(hass)
-
-        if "domain" not in captured:
-            event = SimpleNamespace(data={module.ATTR_COMPONENT: diag_module.DOMAIN})
-            for listener in list(hass.bus._listeners):
-                await listener(event)
-
-        assert captured["domain"] == module.DOMAIN
-        assert captured["platform"].__name__.endswith("diagnostics")
-
-        if original_pkg_diag is not None:
-            setattr(components_pkg, "diagnostics", original_pkg_diag)
-        elif hasattr(components_pkg, "diagnostics"):
-            delattr(components_pkg, "diagnostics")
-
-        if original_diag is not None:
-            sys.modules["homeassistant.components.diagnostics"] = original_diag
-        else:
-            sys.modules.pop("homeassistant.components.diagnostics", None)
-
-    asyncio.run(_exercise())
-=======
 class DiagnosticsConfigEntry(ConfigEntry):
     def __init__(self, *args: Any, **kwargs: Any) -> None:
         super().__init__(*args, **kwargs)
         self.supports_diagnostics: Any = None
->>>>>>> 3dd367b0
 
 def test_create_rest_client_selects_brand(
     termoweb_init: Any,
