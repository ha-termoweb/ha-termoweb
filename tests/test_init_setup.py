# ruff: noqa: D100,D101,D102,D103,D104,D105,D106,D107,INP001,E402
from __future__ import annotations

import asyncio
import importlib
import logging
import sys
import types
from datetime import timedelta
from types import SimpleNamespace
from typing import Any, Callable, Coroutine

import pytest
from unittest.mock import AsyncMock

from conftest import FakeCoordinator, _install_stubs

_install_stubs()

from homeassistant.config_entries import ConfigEntry
from homeassistant.const import EVENT_HOMEASSISTANT_STARTED
from homeassistant.core import HomeAssistant, ServiceCall
from homeassistant.exceptions import ConfigEntryAuthFailed, ConfigEntryNotReady
from homeassistant.helpers import entity_registry as entity_registry_mod

from custom_components.termoweb.identifiers import build_heater_energy_unique_id
from custom_components.termoweb.nodes import build_heater_address_map


class FakeWSClient:
    def __init__(
        self,
        hass: HomeAssistant,
        *,
        entry_id: str,
        dev_id: str,
        api_client: Any,
        coordinator: Any,
    ) -> None:
        self.hass = hass
        self.entry_id = entry_id
        self.dev_id = dev_id
        self.api_client = api_client
        self.coordinator = coordinator
        self.start_calls: list[asyncio.Task[Any]] = []
        self.stop_calls = 0

    def start(self) -> asyncio.Task[Any]:
        async def _runner() -> None:
            await asyncio.sleep(0)

        task = asyncio.create_task(_runner())
        self.start_calls.append(task)
        return task

    async def stop(self) -> None:
        self.stop_calls += 1



class BaseFakeClient:
    def __init__(
        self,
        session: Any,
        username: str,
        password: str,
        **kwargs: Any,
    ) -> None:
        self.session = session
        self.username = username
        self.password = password
        self.api_base = kwargs.get("api_base")
        self.basic_auth_b64 = kwargs.get("basic_auth_b64")
        self.get_nodes_calls: list[str] = []

    async def list_devices(self) -> list[dict[str, Any]]:
        raise NotImplementedError

    async def get_nodes(self, dev_id: str) -> dict[str, Any]:
        self.get_nodes_calls.append(dev_id)
        return {}

def test_create_rest_client_selects_brand(
    termoweb_init: Any,
    stub_hass: HomeAssistant,
    monkeypatch: pytest.MonkeyPatch,
) -> None:
    class DefaultClient(BaseFakeClient):
        async def list_devices(self) -> list[dict[str, Any]]:
            return []

    class DucaClient(BaseFakeClient):
        async def list_devices(self) -> list[dict[str, Any]]:
            return []

    monkeypatch.setattr(termoweb_init, "RESTClient", DefaultClient)
    monkeypatch.setattr(termoweb_init, "DucaheatRESTClient", DucaClient)

    default_client = termoweb_init.create_rest_client(
        stub_hass,
        "user",
        "pw",
        termoweb_init.DEFAULT_BRAND,
    )
    duca_client = termoweb_init.create_rest_client(
        stub_hass,
        "user2",
        "pw2",
        termoweb_init.BRAND_DUCAHEAT,
    )

    assert isinstance(default_client, DefaultClient)
    assert isinstance(duca_client, DucaClient)
    assert default_client.api_base == termoweb_init.get_brand_api_base(
        termoweb_init.DEFAULT_BRAND
    )
    assert duca_client.basic_auth_b64 == termoweb_init.get_brand_basic_auth(
        termoweb_init.BRAND_DUCAHEAT
    )
    assert stub_hass.client_session_calls == 2


def test_async_ensure_diagnostics_platform_registers(
    termoweb_init: Any,
    stub_hass: HomeAssistant,
    monkeypatch: pytest.MonkeyPatch,
) -> None:
    diagnostics_calls: list[tuple[str, HomeAssistant, str, types.ModuleType]] = []

    diagnostics_module = types.ModuleType("diagnostics_stub")
    diagnostics_module.DOMAIN = "diagnostics"
    diagnostics_module.async_redact_data = lambda data, fields: data

    async def _async_register(
        hass: HomeAssistant, domain: str, platform: types.ModuleType
    ) -> None:
        diagnostics_calls.append(("async", hass, domain, platform))

    def _sync_register(
        hass: HomeAssistant, domain: str, platform: types.ModuleType
    ) -> None:
        diagnostics_calls.append(("sync", hass, domain, platform))

    hass_key = object()
    diagnostics_module.async_register_diagnostics_platform = _async_register
    diagnostics_module._register_diagnostics_platform = _sync_register
    diagnostics_module.DIAGNOSTICS_DATA = hass_key

    platform_module = types.ModuleType("termoweb_diagnostics_stub")

    monkeypatch.setitem(
        sys.modules, "homeassistant.components.diagnostics", diagnostics_module
    )
    monkeypatch.setitem(
        sys.modules, "custom_components.termoweb.diagnostics", platform_module
    )

    asyncio.run(termoweb_init._async_ensure_diagnostics_platform(stub_hass))

    diagnostics_platform = sys.modules["custom_components.termoweb.diagnostics"]
    assert diagnostics_calls == [
        ("async", stub_hass, termoweb_init.DOMAIN, diagnostics_platform)
    ]

    diagnostics_calls.clear()
    del diagnostics_module.async_register_diagnostics_platform
    stub_hass.data.clear()
    stub_hass.data[hass_key] = SimpleNamespace(platforms={})

    asyncio.run(termoweb_init._async_ensure_diagnostics_platform(stub_hass))
    assert diagnostics_calls == [
        ("sync", stub_hass, termoweb_init.DOMAIN, diagnostics_platform)
    ]

    diagnostics_calls.clear()
    del diagnostics_module.DIAGNOSTICS_DATA

    for key_name in ("DATA_DIAGNOSTICS", "_DIAGNOSTICS_DATA"):
        key = object()
        setattr(diagnostics_module, key_name, key)
        stub_hass.data.clear()
        stub_hass.data[key] = SimpleNamespace(platforms={})

        asyncio.run(termoweb_init._async_ensure_diagnostics_platform(stub_hass))
        assert diagnostics_calls == [
            ("sync", stub_hass, termoweb_init.DOMAIN, diagnostics_platform)
        ]
        diagnostics_calls.clear()
        delattr(diagnostics_module, key_name)

    stub_hass.data.clear()
    stub_hass.data[diagnostics_module.DOMAIN] = SimpleNamespace(platforms={})

    asyncio.run(termoweb_init._async_ensure_diagnostics_platform(stub_hass))
    assert diagnostics_calls == [
        ("sync", stub_hass, termoweb_init.DOMAIN, diagnostics_platform)
    ]
<<<<<<< HEAD
    diagnostics_calls.clear()

    stub_hass.data.clear()
    asyncio.run(termoweb_init._async_ensure_diagnostics_platform(stub_hass))
    assert diagnostics_calls == []

    stub_hass.data[diagnostics_module.DOMAIN] = SimpleNamespace(platforms=None)
    asyncio.run(termoweb_init._async_ensure_diagnostics_platform(stub_hass))
    assert diagnostics_calls == []

    stub_hass.data[diagnostics_module.DOMAIN] = SimpleNamespace(
        platforms={termoweb_init.DOMAIN: object()}
    )
    asyncio.run(termoweb_init._async_ensure_diagnostics_platform(stub_hass))
    assert diagnostics_calls == []
=======


def test_async_ensure_diagnostics_platform_guard_paths(
    termoweb_init: Any,
    stub_hass: HomeAssistant,
    monkeypatch: pytest.MonkeyPatch,
) -> None:
    diagnostics_calls: list[tuple[str, HomeAssistant, str, types.ModuleType]] = []

    diagnostics_module = types.ModuleType("diagnostics_guard_stub")
    diagnostics_module.DOMAIN = "diagnostics"
    diagnostics_module.async_redact_data = lambda data, fields: data

    def _sync_register(
        hass: HomeAssistant, domain: str, platform: types.ModuleType
    ) -> None:
        diagnostics_calls.append(("sync", hass, domain, platform))

    diagnostics_module._register_diagnostics_platform = _sync_register
    diagnostics_module._DIAGNOSTICS_DATA = "diag_key"

    monkeypatch.setitem(
        sys.modules, "homeassistant.components.diagnostics", diagnostics_module
    )

    platform = importlib.import_module("custom_components.termoweb.diagnostics")

    stub_hass.data = {}
    asyncio.run(termoweb_init._async_ensure_diagnostics_platform(stub_hass))
    assert diagnostics_calls == []

    stub_hass.data = {
        diagnostics_module._DIAGNOSTICS_DATA: SimpleNamespace(platforms=None)
    }
    asyncio.run(termoweb_init._async_ensure_diagnostics_platform(stub_hass))
    assert diagnostics_calls == []

    stub_hass.data = {
        diagnostics_module._DIAGNOSTICS_DATA: SimpleNamespace(
            platforms={termoweb_init.DOMAIN: platform}
        )
    }
    asyncio.run(termoweb_init._async_ensure_diagnostics_platform(stub_hass))
    assert diagnostics_calls == []


>>>>>>> a19c45b9
async def _drain_tasks(hass: HomeAssistant) -> None:
    if hass.tasks:
        await asyncio.gather(*hass.tasks, return_exceptions=True)
        hass.tasks.clear()


@pytest.fixture
def termoweb_init(monkeypatch: pytest.MonkeyPatch) -> Any:
    for name in list(sys.modules):
        if name.startswith("custom_components.termoweb"):
            sys.modules.pop(name)

    FakeCoordinator.instances.clear()
    module = importlib.import_module("custom_components.termoweb.__init__")
    module = importlib.reload(module)
    monkeypatch.setattr(module, "StateCoordinator", FakeCoordinator)
    ws_module = importlib.import_module(
        "custom_components.termoweb.backend.termoweb_ws"
    )
    ws_client_module = importlib.import_module(
        "custom_components.termoweb.backend.ws_client"
    )
    monkeypatch.setattr(ws_module, "TermoWebWSClient", FakeWSClient)
    monkeypatch.setattr(ws_client_module, "TermoWebWSClient", FakeWSClient, raising=False)
    backend_module = importlib.import_module(
        "custom_components.termoweb.backend.termoweb"
    )
    monkeypatch.setattr(
        backend_module, "TermoWebWSClient", FakeWSClient, raising=False
    )
    module._test_helpers = SimpleNamespace(
        fake_coordinator=FakeCoordinator,
        get_record=lambda hass, entry: hass.data[module.DOMAIN][entry.entry_id],
        get_ws_tasks=lambda hass, entry: hass.data[module.DOMAIN][entry.entry_id][
            "ws_tasks"
        ],
        get_ws_state=lambda hass, entry: hass.data[module.DOMAIN][entry.entry_id][
            "ws_state"
        ],
        get_recalc=lambda hass, entry: hass.data[module.DOMAIN][entry.entry_id][
            "recalc_poll"
        ],
    )
    return module


@pytest.fixture
def stub_hass() -> HomeAssistant:
    hass = HomeAssistant()
    hass.data = {}
    return hass


class StubEntityEntry:
    def __init__(
        self,
        entity_id: str,
        *,
        unique_id: str,
        platform: str,
        config_entry_id: str,
    ) -> None:
        self.entity_id = entity_id
        self.unique_id = unique_id
        self.platform = platform
        self.config_entry_id = config_entry_id


class StubEntityRegistry:
    def __init__(self) -> None:
        self._entities: dict[str, StubEntityEntry] = {}

    def add(
        self,
        entity_id: str,
        *,
        unique_id: str,
        platform: str,
        config_entry_id: str,
    ) -> StubEntityEntry:
        entry = StubEntityEntry(
            entity_id,
            unique_id=unique_id,
            platform=platform,
            config_entry_id=config_entry_id,
        )
        self._entities[entity_id] = entry
        return entry

    def async_get(self, entity_id: str) -> StubEntityEntry | None:
        return self._entities.get(entity_id)


class _StubServices:
    def __init__(self) -> None:
        self._handlers: dict[tuple[str, str], Callable[[ServiceCall], Any]] = {}

    def has_service(self, domain: str, service: str) -> bool:
        return (domain, service) in self._handlers

    def async_register(
        self,
        domain: str,
        service: str,
        handler: Callable[[ServiceCall], Any],
    ) -> None:
        self._handlers[(domain, service)] = handler


@pytest.mark.asyncio
async def test_ws_debug_probe_service_handles_client_matrix(
    termoweb_init: Any,
) -> None:
    services = _StubServices()
    hass = SimpleNamespace(
        services=services,
        data={},
        loop=asyncio.get_running_loop(),
    )

    await termoweb_init.async_register_ws_debug_probe_service(hass)
    handler = services._handlers[(termoweb_init.DOMAIN, "ws_debug_probe")]

    hass.data[termoweb_init.DOMAIN] = ["invalid"]
    await handler(ServiceCall({}))

    hass.data[termoweb_init.DOMAIN] = {
        "other": {"debug": True, "ws_clients": {}},
    }
    await handler(ServiceCall({"entry_id": "missing"}))

    class TypeErrorClient:
        def debug_probe(self, _: str) -> None:
            return None

    class NonAwaitClient:
        def debug_probe(self) -> str:
            return "not-awaitable"

    class AsyncProbeClient:
        def __init__(self, *, should_fail: bool = False) -> None:
            self.should_fail = should_fail
            self.calls = 0

        def debug_probe(self) -> Coroutine[Any, Any, int]:
            self.calls += 1

            async def _runner() -> int:
                if self.should_fail:
                    raise RuntimeError("boom")
                return self.calls

            return _runner()

    class CancelledProbeClient:
        def __init__(self) -> None:
            self.calls = 0

        def debug_probe(self) -> Coroutine[Any, Any, None]:
            self.calls += 1

            async def _runner() -> None:
                raise asyncio.CancelledError

            return _runner()

    clients = {
        "missing": None,
        "no_probe": object(),
        "type_error": TypeErrorClient(),
        "nonawait": NonAwaitClient(),
        "ok": AsyncProbeClient(),
        "error": AsyncProbeClient(should_fail=True),
        "cancel": CancelledProbeClient(),
    }

    hass.data[termoweb_init.DOMAIN] = {
        "entry1": {"debug": False, "ws_clients": {}},
        "entry2": {"debug": True, "ws_clients": clients},
        "entry3": {"debug": True, "ws_clients": []},
    }

    await handler(ServiceCall({"entry_id": "entry2", "dev_id": "missing"}))

    with pytest.raises(asyncio.CancelledError):
        await handler(ServiceCall({}))

    clients["cancel"] = AsyncProbeClient()

    await handler(ServiceCall({}))

    assert clients["ok"].calls == 2
    assert clients["error"].calls == 2


def test_async_setup_entry_happy_path(
    termoweb_init: Any, stub_hass: HomeAssistant, monkeypatch: pytest.MonkeyPatch
) -> None:
    class HappyClient(BaseFakeClient):
        async def list_devices(self) -> list[dict[str, Any]]:
            return [{"dev_id": "dev-1"}]

        async def get_nodes(self, dev_id: str) -> dict[str, Any]:
            assert dev_id == "dev-1"
            return {
                "nodes": [
                    {"addr": "A", "type": "htr"},
                    {"addr": "B", "type": "acm"},
                ]
            }

    monkeypatch.setattr(termoweb_init, "RESTClient", HappyClient)
    create_calls: list[tuple[Any, str, str, str]] = []
    orig_create = termoweb_init.create_rest_client

    def fake_create(
        hass_in: HomeAssistant, username: str, password: str, brand: str
    ) -> Any:
        create_calls.append((hass_in, username, password, brand))
        return orig_create(hass_in, username, password, brand)

    monkeypatch.setattr(termoweb_init, "create_rest_client", fake_create)

    list_calls: list[Any] = []
    orig_list_devices = termoweb_init.async_list_devices

    async def fake_async_list(client: Any) -> list[dict[str, Any]]:
        list_calls.append(client)
        return await orig_list_devices(client)

    monkeypatch.setattr(termoweb_init, "async_list_devices", fake_async_list)
    import_mock = AsyncMock()
    monkeypatch.setattr(termoweb_init, "_async_import_energy_history", import_mock)

    entry = ConfigEntry("happy", data={"username": "user", "password": "pw"})
    stub_hass.config_entries.add(entry)

    async def _run() -> bool:
        result = await termoweb_init.async_setup_entry(stub_hass, entry)
        await _drain_tasks(stub_hass)
        return result

    assert asyncio.run(_run()) is True
    assert create_calls == [
        (stub_hass, "user", "pw", termoweb_init.DEFAULT_BRAND)
    ]
    assert len(list_calls) == 1
    assert isinstance(list_calls[0], HappyClient)

    record = stub_hass.data[termoweb_init.DOMAIN][entry.entry_id]
    assert isinstance(record["client"], HappyClient)
    assert isinstance(record["coordinator"], FakeCoordinator)
    assert record["coordinator"].refresh_calls == 1
    by_type, _ = build_heater_address_map(record["node_inventory"])
    assert by_type == {"htr": ["A"], "acm": ["B"]}
    assert [node.addr for node in record["node_inventory"]] == ["A", "B"]
    assert [node.type for node in record["node_inventory"]] == ["htr", "acm"]
    assert stub_hass.client_session_calls == 1
    assert stub_hass.config_entries.forwarded == [
        (entry, tuple(termoweb_init.PLATFORMS))
    ]
    assert stub_hass.services.has_service(
        termoweb_init.DOMAIN, "import_energy_history"
    )
    import_mock.assert_awaited_once_with(stub_hass, entry)


def test_build_heater_address_map_filters_invalid_nodes(termoweb_init: Any) -> None:
    inventory = [
        SimpleNamespace(type="htr", addr="A"),
        SimpleNamespace(type="acm", addr=" "),
        SimpleNamespace(type="unknown", addr="B"),
        SimpleNamespace(type="pmo", addr=""),
    ]

    by_type, reverse = build_heater_address_map(inventory)

    assert by_type == {"htr": ["A"]}
    assert reverse == {"A": {"htr"}}


def test_async_setup_entry_auth_error(
    termoweb_init: Any, stub_hass: HomeAssistant, monkeypatch: pytest.MonkeyPatch
) -> None:
    class AuthClient(BaseFakeClient):
        async def list_devices(self) -> list[dict[str, Any]]:
            raise termoweb_init.BackendAuthError("bad credentials")

    monkeypatch.setattr(termoweb_init, "RESTClient", AuthClient)
    entry = ConfigEntry("auth", data={"username": "user", "password": "pw"})
    stub_hass.config_entries.add(entry)

    async def _run() -> None:
        await termoweb_init.async_setup_entry(stub_hass, entry)

    with pytest.raises(ConfigEntryAuthFailed):
        asyncio.run(_run())


@pytest.mark.parametrize(
    "error_case",
    ["timeout", "rate_limit"],
    ids=["timeout", "rate_limit"],
)
def test_async_setup_entry_transient_errors(
    termoweb_init: Any,
    stub_hass: HomeAssistant,
    monkeypatch: pytest.MonkeyPatch,
    error_case: str,
) -> None:
    class ErrorClient(BaseFakeClient):
        async def list_devices(self) -> list[dict[str, Any]]:
            if error_case == "timeout":
                raise TimeoutError("timeout")
            raise termoweb_init.BackendRateLimitError("rate limit")

    monkeypatch.setattr(termoweb_init, "RESTClient", ErrorClient)
    entry = ConfigEntry("transient", data={"username": "user", "password": "pw"})
    stub_hass.config_entries.add(entry)

    async def _run() -> None:
        await termoweb_init.async_setup_entry(stub_hass, entry)

    with pytest.raises(ConfigEntryNotReady):
        asyncio.run(_run())


def test_async_setup_entry_no_devices(
    termoweb_init: Any, stub_hass: HomeAssistant, monkeypatch: pytest.MonkeyPatch
) -> None:
    class EmptyClient(BaseFakeClient):
        async def list_devices(self) -> list[dict[str, Any]]:
            return []

    monkeypatch.setattr(termoweb_init, "RESTClient", EmptyClient)
    entry = ConfigEntry("empty", data={"username": "user", "password": "pw"})
    stub_hass.config_entries.add(entry)

    async def _run() -> None:
        await termoweb_init.async_setup_entry(stub_hass, entry)

    with pytest.raises(ConfigEntryNotReady):
        asyncio.run(_run())


def test_async_setup_entry_skips_devices_without_identifier(
    termoweb_init: Any,
    stub_hass: HomeAssistant,
    monkeypatch: pytest.MonkeyPatch,
    caplog: pytest.LogCaptureFixture,
) -> None:
    class PartialClient(BaseFakeClient):
        instances: list["PartialClient"] = []

        def __init__(self, *args: Any, **kwargs: Any) -> None:
            super().__init__(*args, **kwargs)
            type(self).instances.append(self)

        async def list_devices(self) -> list[dict[str, Any]]:
            return [
                "invalid",
                {"name": "No identifier"},
                {"id": " dev-2 ", "name": "Valid"},
            ]

        async def get_nodes(self, dev_id: str) -> dict[str, Any]:
            await super().get_nodes(dev_id)
            return {"nodes": []}

    monkeypatch.setattr(termoweb_init, "RESTClient", PartialClient)
    import_mock = AsyncMock()
    monkeypatch.setattr(termoweb_init, "_async_import_energy_history", import_mock)

    entry = ConfigEntry("partial", data={"username": "user", "password": "pw"})
    stub_hass.config_entries.add(entry)

    async def _run() -> None:
        await termoweb_init.async_setup_entry(stub_hass, entry)

    with caplog.at_level(logging.DEBUG):
        asyncio.run(_run())

    assert any(
        "Skipping device entry without identifier" in message
        for message in caplog.messages
    )
    assert FakeCoordinator.instances
    record = FakeCoordinator.instances[0]
    assert record.dev_id == "dev-2"
    assert PartialClient.instances[0].get_nodes_calls == ["dev-2"]


def test_async_setup_entry_rejects_all_devices_without_identifier(
    termoweb_init: Any,
    stub_hass: HomeAssistant,
    monkeypatch: pytest.MonkeyPatch,
    caplog: pytest.LogCaptureFixture,
) -> None:
    class InvalidClient(BaseFakeClient):
        instances: list["InvalidClient"] = []

        def __init__(self, *args: Any, **kwargs: Any) -> None:
            super().__init__(*args, **kwargs)
            type(self).instances.append(self)

        async def list_devices(self) -> list[dict[str, Any]]:
            return [{"name": "Missing"}, {}]

    monkeypatch.setattr(termoweb_init, "RESTClient", InvalidClient)
    entry = ConfigEntry("invalid", data={"username": "user", "password": "pw"})
    stub_hass.config_entries.add(entry)

    async def _run() -> None:
        await termoweb_init.async_setup_entry(stub_hass, entry)

    with caplog.at_level(logging.DEBUG):
        with pytest.raises(ConfigEntryNotReady):
            asyncio.run(_run())

    assert any(
        "Skipping device entry without identifier" in message
        for message in caplog.messages
    )
    assert not FakeCoordinator.instances
    assert InvalidClient.instances[0].get_nodes_calls == []


def test_async_setup_entry_supports_mapping_devices_payload(
    termoweb_init: Any,
    stub_hass: HomeAssistant,
    monkeypatch: pytest.MonkeyPatch,
) -> None:
    class MappingClient(BaseFakeClient):
        instances: list["MappingClient"] = []

        def __init__(self, *args: Any, **kwargs: Any) -> None:
            super().__init__(*args, **kwargs)
            type(self).instances.append(self)

        async def list_devices(self) -> dict[str, Any]:
            return {"serial_id": " mapping-dev "}

        async def get_nodes(self, dev_id: str) -> dict[str, Any]:
            await super().get_nodes(dev_id)
            return {}

    monkeypatch.setattr(termoweb_init, "RESTClient", MappingClient)
    import_mock = AsyncMock()
    monkeypatch.setattr(termoweb_init, "_async_import_energy_history", import_mock)

    entry = ConfigEntry("mapping", data={"username": "user", "password": "pw"})
    stub_hass.config_entries.add(entry)

    async def _run() -> None:
        await termoweb_init.async_setup_entry(stub_hass, entry)

    asyncio.run(_run())

    assert FakeCoordinator.instances
    record = FakeCoordinator.instances[0]
    assert record.dev_id == "mapping-dev"
    assert MappingClient.instances[0].get_nodes_calls == ["mapping-dev"]


def test_async_setup_entry_logs_unexpected_devices_payload(
    termoweb_init: Any,
    stub_hass: HomeAssistant,
    monkeypatch: pytest.MonkeyPatch,
    caplog: pytest.LogCaptureFixture,
) -> None:
    class WeirdClient(BaseFakeClient):
        instances: list["WeirdClient"] = []

        def __init__(self, *args: Any, **kwargs: Any) -> None:
            super().__init__(*args, **kwargs)
            type(self).instances.append(self)

        async def list_devices(self) -> Any:
            return "unexpected"

    monkeypatch.setattr(termoweb_init, "RESTClient", WeirdClient)
    entry = ConfigEntry("weird", data={"username": "user", "password": "pw"})
    stub_hass.config_entries.add(entry)

    async def _run() -> None:
        await termoweb_init.async_setup_entry(stub_hass, entry)

    with caplog.at_level(logging.DEBUG):
        with pytest.raises(ConfigEntryNotReady):
            asyncio.run(_run())

    assert any(
        "Unexpected list_devices payload" in message for message in caplog.messages
    )
    assert not FakeCoordinator.instances
    assert WeirdClient.instances[0].get_nodes_calls == []


def test_async_setup_entry_defers_until_started(
    termoweb_init: Any, stub_hass: HomeAssistant, monkeypatch: pytest.MonkeyPatch
) -> None:
    class HappyClient(BaseFakeClient):
        async def list_devices(self) -> list[dict[str, Any]]:
            return [{"dev_id": "dev-1"}]

        async def get_nodes(self, dev_id: str) -> dict[str, Any]:
            return {"nodes": [{"addr": "A", "type": "htr"}]}

    monkeypatch.setattr(termoweb_init, "RESTClient", HappyClient)
    import_mock = AsyncMock()
    monkeypatch.setattr(termoweb_init, "_async_import_energy_history", import_mock)

    entry = ConfigEntry("startup", data={"username": "user", "password": "pw"})
    stub_hass.config_entries.add(entry)
    stub_hass.is_running = False

    async def _run() -> None:
        await termoweb_init.async_setup_entry(stub_hass, entry)
        await _drain_tasks(stub_hass)
        assert not import_mock.await_count
        assert stub_hass.bus.listeners
        callback = next(
            cb
            for event, cb in stub_hass.bus.listeners
            if event == EVENT_HOMEASSISTANT_STARTED
        )
        await callback(None)
        await _drain_tasks(stub_hass)

    asyncio.run(_run())
    import_mock.assert_awaited_once_with(stub_hass, entry)


def test_import_energy_history_service_invocation(
    termoweb_init: Any, stub_hass: HomeAssistant, monkeypatch: pytest.MonkeyPatch
) -> None:
    registry = StubEntityRegistry()
    energy_module = importlib.import_module("custom_components.termoweb.energy")
    monkeypatch.setattr(
        energy_module.er, "async_get", lambda hass: registry, raising=False
    )
    monkeypatch.setattr(
        entity_registry_mod, "async_get", lambda hass: registry, raising=False
    )

    class HappyClient(BaseFakeClient):
        async def list_devices(self) -> list[dict[str, Any]]:
            return [{"dev_id": "dev-1"}]

        async def get_nodes(self, dev_id: str) -> dict[str, Any]:
            return {
                "nodes": [
                    {"addr": "A", "type": "htr"},
                    {"addr": "B", "type": "acm"},
                ]
            }

    monkeypatch.setattr(termoweb_init, "RESTClient", HappyClient)
    import_mock = AsyncMock()
    monkeypatch.setattr(termoweb_init, "_async_import_energy_history", import_mock)

    entry = ConfigEntry("service", data={"username": "user", "password": "pw"})
    stub_hass.config_entries.add(entry)

    async def _run() -> None:
        assert await termoweb_init.async_setup_entry(stub_hass, entry)
        await _drain_tasks(stub_hass)
        import_mock.reset_mock()

        service = stub_hass.services.get(
            termoweb_init.DOMAIN, "import_energy_history"
        )

        registry.add(
            "sensor.dev_a_energy",
            unique_id=build_heater_energy_unique_id("dev-1", "htr", "A"),
            platform=termoweb_init.DOMAIN,
            config_entry_id=entry.entry_id,
        )
        registry.add(
            "sensor.dev_b_energy",
            unique_id=build_heater_energy_unique_id("dev-1", "acm", "B"),
            platform=termoweb_init.DOMAIN,
            config_entry_id=entry.entry_id,
        )

        call = SimpleNamespace(
            data={
                "entity_id": ["sensor.dev_a_energy", "sensor.dev_b_energy"],
                "reset_progress": True,
                "max_history_retrieval": 10,
            }
        )
        await service(call)
        assert import_mock.await_count == 1
        args, kwargs = import_mock.await_args
        assert args[0] is stub_hass
        assert args[1] is entry
        assert args[2] == {"htr": ["A"], "acm": ["B"]}
        assert kwargs == {"reset_progress": True, "max_days": 10}

        import_mock.reset_mock()
        call_all = SimpleNamespace(data={"max_history_retrieval": 3})
        await service(call_all)
        assert import_mock.await_count == 1
        args, kwargs = import_mock.await_args
        assert args[0] is stub_hass
        assert args[1] is entry
        assert args[2] == {"htr": ["A"], "acm": ["B"]}
        assert kwargs == {"reset_progress": False, "max_days": 3}

    asyncio.run(_run())


def test_recalc_poll_interval_transitions(
    termoweb_init: Any, stub_hass: HomeAssistant, monkeypatch: pytest.MonkeyPatch
) -> None:
    class PollClient(BaseFakeClient):
        async def list_devices(self) -> list[dict[str, Any]]:
            return [{"dev_id": "dev-1"}]

    monkeypatch.setattr(termoweb_init, "RESTClient", PollClient)
    entry = ConfigEntry("poll", data={"username": "user", "password": "pw"})
    stub_hass.config_entries.add(entry)

    async def _run() -> None:
        assert await termoweb_init.async_setup_entry(stub_hass, entry)
        await _drain_tasks(stub_hass)

        record = termoweb_init._test_helpers.get_record(stub_hass, entry)
        coordinator: FakeCoordinator = record["coordinator"]

        if record["ws_tasks"]:
            await asyncio.gather(
                *record["ws_tasks"].values(), return_exceptions=True
            )
        record["ws_tasks"].clear()
        record["ws_state"].clear()

        base_interval = record["base_poll_interval"]

        # (a) No running tasks with stretched=True restores base interval
        record["stretched"] = True
        coordinator.update_interval = timedelta(seconds=999)
        record["recalc_poll"]()
        assert record["stretched"] is False
        assert coordinator.update_interval == timedelta(seconds=base_interval)

        # (b) All healthy tasks stretch polling interval
        healthy_event = asyncio.Event()
        healthy_task = asyncio.create_task(healthy_event.wait())
        record["ws_tasks"]["dev-healthy"] = healthy_task
        record["ws_state"]["dev-healthy"] = {"status": "healthy"}
        record["stretched"] = False
        coordinator.update_interval = timedelta(seconds=base_interval)
        record["recalc_poll"]()
        assert record["stretched"] is True
        assert coordinator.update_interval == timedelta(
            seconds=termoweb_init.STRETCHED_POLL_INTERVAL
        )
        healthy_event.set()
        await healthy_task

        # (c) Unhealthy status reverts stretched polling
        record["ws_tasks"].clear()
        record["ws_state"].clear()
        unhealthy_event = asyncio.Event()
        unhealthy_task = asyncio.create_task(unhealthy_event.wait())
        record["ws_tasks"]["dev-bad"] = unhealthy_task
        record["ws_state"]["dev-bad"] = {"status": "degraded"}
        record["stretched"] = True
        coordinator.update_interval = timedelta(
            seconds=termoweb_init.STRETCHED_POLL_INTERVAL
        )
        record["recalc_poll"]()
        assert record["stretched"] is False
        assert coordinator.update_interval == timedelta(seconds=base_interval)
        unhealthy_event.set()
        await unhealthy_task

    asyncio.run(_run())


def test_ws_status_dispatcher_filters_entry(
    termoweb_init: Any, stub_hass: HomeAssistant, monkeypatch: pytest.MonkeyPatch
) -> None:
    class DispatchClient(BaseFakeClient):
        async def list_devices(self) -> list[dict[str, Any]]:
            return [{"dev_id": "dev-1"}]

    monkeypatch.setattr(termoweb_init, "RESTClient", DispatchClient)
    entry1 = ConfigEntry("dispatch1", data={"username": "user", "password": "pw"})
    entry2 = ConfigEntry("dispatch2", data={"username": "user", "password": "pw"})
    stub_hass.config_entries.add(entry1)
    stub_hass.config_entries.add(entry2)

    async def _run() -> None:
        assert await termoweb_init.async_setup_entry(stub_hass, entry1)
        await _drain_tasks(stub_hass)
        assert await termoweb_init.async_setup_entry(stub_hass, entry2)
        await _drain_tasks(stub_hass)

        record1 = termoweb_init._test_helpers.get_record(stub_hass, entry1)
        coordinator1: FakeCoordinator = record1["coordinator"]
        base_interval = record1["base_poll_interval"]

        callbacks = {
            signal: callback for signal, callback in stub_hass.dispatcher_connections
        }
        cb1 = callbacks[termoweb_init.signal_ws_status(entry1.entry_id)]
        cb2 = callbacks[termoweb_init.signal_ws_status(entry2.entry_id)]

        if record1["ws_tasks"]:
            await asyncio.gather(
                *record1["ws_tasks"].values(), return_exceptions=True
            )
        record1["ws_tasks"].clear()
        record1["ws_state"].clear()

        # Matching payload triggers recalc for entry1
        healthy_event = asyncio.Event()
        healthy_task = asyncio.create_task(healthy_event.wait())
        record1["ws_tasks"]["dev-1"] = healthy_task
        record1["ws_state"]["dev-1"] = {"status": "healthy"}
        record1["stretched"] = False
        coordinator1.update_interval = timedelta(seconds=base_interval)
        cb1({"entry_id": entry1.entry_id})
        assert record1["stretched"] is True
        assert coordinator1.update_interval == timedelta(
            seconds=termoweb_init.STRETCHED_POLL_INTERVAL
        )
        healthy_event.set()
        await healthy_task

        # Mismatching payload (other entry callback) does not affect entry1
        record1["ws_tasks"].clear()
        record1["ws_state"].clear()
        other_event = asyncio.Event()
        other_task = asyncio.create_task(other_event.wait())
        record1["ws_tasks"]["dev-1"] = other_task
        record1["ws_state"]["dev-1"] = {"status": "healthy"}
        record1["stretched"] = False
        coordinator1.update_interval = timedelta(seconds=base_interval)
        cb2({"entry_id": entry1.entry_id})
        assert record1["stretched"] is False
        assert coordinator1.update_interval == timedelta(seconds=base_interval)
        other_event.set()
        await other_task

    asyncio.run(_run())


def test_coordinator_listener_starts_new_ws(
    termoweb_init: Any, stub_hass: HomeAssistant, monkeypatch: pytest.MonkeyPatch
) -> None:
    start_events: list[asyncio.Event] = []

    class SlowWSClient(FakeWSClient):
        def start(self) -> asyncio.Task[Any]:
            event = asyncio.Event()
            start_events.append(event)
            task = asyncio.create_task(event.wait())
            self.start_calls.append(task)
            return task

    class ListenerClient(BaseFakeClient):
        async def list_devices(self) -> list[dict[str, Any]]:
            return [{"dev_id": "dev-1"}]

    monkeypatch.setattr(termoweb_init, "RESTClient", ListenerClient)
    ws_module = importlib.import_module(
        "custom_components.termoweb.backend.termoweb_ws"
    )
    ws_client_module = importlib.import_module(
        "custom_components.termoweb.backend.ws_client"
    )
    monkeypatch.setattr(ws_module, "TermoWebWSClient", SlowWSClient)
    monkeypatch.setattr(ws_client_module, "TermoWebWSClient", SlowWSClient, raising=False)
    backend_module = importlib.import_module(
        "custom_components.termoweb.backend.termoweb"
    )
    monkeypatch.setattr(
        backend_module, "TermoWebWSClient", SlowWSClient, raising=False
    )
    entry = ConfigEntry("listener", data={"username": "user", "password": "pw"})
    stub_hass.config_entries.add(entry)

    async def _run() -> None:
        assert await termoweb_init.async_setup_entry(stub_hass, entry)
        await _drain_tasks(stub_hass)

        record = termoweb_init._test_helpers.get_record(stub_hass, entry)
        coordinator: FakeCoordinator = record["coordinator"]

        existing_task = record["ws_tasks"].get("dev-1")
        assert isinstance(existing_task, asyncio.Task)
        assert not existing_task.done()

        stub_hass.tasks.clear()
        coordinator.data = dict(coordinator.data)
        coordinator.data["dev-2"] = {"dev_id": "dev-2"}
        assert coordinator.listeners
        listener = coordinator.listeners[0]

        listener()
        assert len(stub_hass.tasks) == 1
        await _drain_tasks(stub_hass)
        assert set(record["ws_tasks"]) == {"dev-1", "dev-2"}
        assert record["ws_tasks"]["dev-1"] is existing_task
        assert isinstance(record["ws_tasks"]["dev-2"], asyncio.Task)
        assert not record["ws_tasks"]["dev-2"].done()

        listener()
        assert not stub_hass.tasks

        for event in start_events:
            event.set()
        await asyncio.gather(
            *record["ws_tasks"].values(), return_exceptions=True
        )

    asyncio.run(_run())


def test_import_energy_history_service_error_logging(
    termoweb_init: Any, stub_hass: HomeAssistant, monkeypatch: pytest.MonkeyPatch
) -> None:
    registry = StubEntityRegistry()
    energy_module = importlib.import_module("custom_components.termoweb.energy")
    monkeypatch.setattr(
        energy_module.er, "async_get", lambda hass: registry, raising=False
    )
    monkeypatch.setattr(
        entity_registry_mod, "async_get", lambda hass: registry, raising=False
    )

    class ServiceClient(BaseFakeClient):
        async def list_devices(self) -> list[dict[str, Any]]:
            return [{"dev_id": "dev-1"}]

    async def failing_import(*args: Any, **kwargs: Any) -> None:
        raise RuntimeError("boom")

    log_calls: list[tuple[str, tuple[Any, ...], dict[str, Any]]] = []

    def capture_exception(msg: str, *args: Any, **kwargs: Any) -> None:
        log_calls.append((msg, args, kwargs))

    monkeypatch.setattr(termoweb_init, "RESTClient", ServiceClient)
    monkeypatch.setattr(
        termoweb_init, "_async_import_energy_history", failing_import
    )
    monkeypatch.setattr(termoweb_init._LOGGER, "exception", capture_exception)

    entry1 = ConfigEntry("svc1", data={"username": "user", "password": "pw"})
    entry2 = ConfigEntry("svc2", data={"username": "user", "password": "pw"})
    stub_hass.config_entries.add(entry1)
    stub_hass.config_entries.add(entry2)

    async def _run() -> None:
        assert await termoweb_init.async_setup_entry(stub_hass, entry1)
        await _drain_tasks(stub_hass)
        service = stub_hass.services.get(
            termoweb_init.DOMAIN, "import_energy_history"
        )
        assert service is not None

        assert stub_hass.services.has_service(
            termoweb_init.DOMAIN, "import_energy_history"
        )
        assert await termoweb_init.async_setup_entry(stub_hass, entry2)
        await _drain_tasks(stub_hass)
        assert (
            stub_hass.services.get(termoweb_init.DOMAIN, "import_energy_history")
            is service
        )

        registry.add(
            "sensor.svc1_energy",
            unique_id=build_heater_energy_unique_id("dev-1", "htr", "A"),
            platform=termoweb_init.DOMAIN,
            config_entry_id=entry1.entry_id,
        )
        registry.add(
            "sensor.svc2_energy",
            unique_id=build_heater_energy_unique_id("dev-1", "htr", "B"),
            platform=termoweb_init.DOMAIN,
            config_entry_id=entry2.entry_id,
        )

        call = SimpleNamespace(
            data={"entity_id": ["sensor.svc1_energy", "sensor.svc2_energy"]}
        )
        await service(call)
        assert len(log_calls) == 2


def test_import_energy_history_service_logs_global_task_errors(
    termoweb_init: Any, stub_hass: HomeAssistant, monkeypatch: pytest.MonkeyPatch
) -> None:
    class ServiceClient(BaseFakeClient):
        async def list_devices(self) -> list[dict[str, Any]]:
            return [{"dev_id": "dev-1"}]

    async def failing_import(*args: Any, **kwargs: Any) -> None:
        raise RuntimeError("task boom")

    log_calls: list[str] = []

    def capture_exception(msg: str, *args: Any, **kwargs: Any) -> None:
        log_calls.append(msg % args if args else msg)

    monkeypatch.setattr(termoweb_init, "RESTClient", ServiceClient)
    monkeypatch.setattr(termoweb_init, "_async_import_energy_history", failing_import)
    energy_mod = importlib.import_module("custom_components.termoweb.energy")
    monkeypatch.setattr(energy_mod._LOGGER, "exception", capture_exception)

    entry = ConfigEntry("svc-global", data={"username": "user", "password": "pw"})
    stub_hass.config_entries.add(entry)

    async def _run() -> None:
        assert await termoweb_init.async_setup_entry(stub_hass, entry)
        await _drain_tasks(stub_hass)

        service = stub_hass.services.get(
            termoweb_init.DOMAIN, "import_energy_history"
        )
        assert service is not None

        await service(SimpleNamespace(data={}))

    asyncio.run(_run())

    assert any("task failed" in msg for msg in log_calls)


def test_import_energy_history_service_logs_entry_task_exception(
    termoweb_init: Any,
    stub_hass: HomeAssistant,
    monkeypatch: pytest.MonkeyPatch,
    caplog: pytest.LogCaptureFixture,
) -> None:
    class ServiceClient(BaseFakeClient):
        async def list_devices(self) -> list[dict[str, Any]]:
            return [{"dev_id": "dev-1"}]

    async def failing_import(*args: Any, **kwargs: Any) -> None:
        raise RuntimeError("entry task boom")

    monkeypatch.setattr(termoweb_init, "RESTClient", ServiceClient)
    monkeypatch.setattr(termoweb_init, "_async_import_energy_history", failing_import)

    entry = ConfigEntry("svc-entry", data={"username": "user", "password": "pw"})
    stub_hass.config_entries.add(entry)

    caplog.set_level(logging.ERROR, logger=termoweb_init.__name__)

    async def _run() -> None:
        assert await termoweb_init.async_setup_entry(stub_hass, entry)
        await _drain_tasks(stub_hass)

        service = stub_hass.services.get(
            termoweb_init.DOMAIN, "import_energy_history"
        )
        assert service is not None

        await service(SimpleNamespace(data={}))

    asyncio.run(_run())

    assert "import_energy_history task failed" in caplog.text


def test_start_ws_skips_when_task_running(
    termoweb_init: Any, stub_hass: HomeAssistant, monkeypatch: pytest.MonkeyPatch
) -> None:
    class HappyClient(BaseFakeClient):
        async def list_devices(self) -> list[dict[str, Any]]:
            return [{"dev_id": "dev-1"}]

    monkeypatch.setattr(termoweb_init, "RESTClient", HappyClient)
    entry = ConfigEntry("skip", data={"username": "user", "password": "pw"})
    stub_hass.config_entries.add(entry)

    async def _run() -> None:
        assert await termoweb_init.async_setup_entry(stub_hass, entry)
        await _drain_tasks(stub_hass)

        record = termoweb_init._test_helpers.get_record(stub_hass, entry)
        coordinator: FakeCoordinator = record["coordinator"]
        assert coordinator.listeners
        listener = coordinator.listeners[0]

        start_ws = None
        if listener.__closure__:
            for cell in listener.__closure__:
                candidate = cell.cell_contents
                if callable(candidate) and getattr(candidate, "__name__", "") == "_start_ws":
                    start_ws = candidate
                    break
        assert start_ws is not None

        existing = record["ws_tasks"].get("dev-1")
        if existing:
            await existing

        blocker = asyncio.Event()
        pending = asyncio.create_task(blocker.wait())
        record["ws_tasks"]["dev-1"] = pending

        await start_ws("dev-1")
        assert record["ws_tasks"]["dev-1"] is pending

        blocker.set()
        await pending

    asyncio.run(_run())


def test_import_energy_history_service_handles_string_ids_and_cancelled(
    termoweb_init: Any, stub_hass: HomeAssistant, monkeypatch: pytest.MonkeyPatch
) -> None:
    registry = StubEntityRegistry()
    energy_module = importlib.import_module("custom_components.termoweb.energy")
    monkeypatch.setattr(
        energy_module.er, "async_get", lambda hass: registry, raising=False
    )
    monkeypatch.setattr(
        entity_registry_mod, "async_get", lambda hass: registry, raising=False
    )

    class ServiceClient(BaseFakeClient):
        async def list_devices(self) -> list[dict[str, Any]]:
            return [{"dev_id": "dev-1"}]

        async def get_nodes(self, dev_id: str) -> dict[str, Any]:
            return {"nodes": [{"addr": "A", "type": "htr"}]}

    cancel_import = AsyncMock(side_effect=asyncio.CancelledError())
    monkeypatch.setattr(termoweb_init, "RESTClient", ServiceClient)
    monkeypatch.setattr(termoweb_init, "_async_import_energy_history", cancel_import)

    entry = ConfigEntry("svc", data={"username": "user", "password": "pw"})
    stub_hass.config_entries.add(entry)

    async def _run() -> None:
        assert await termoweb_init.async_setup_entry(stub_hass, entry)
        await _drain_tasks(stub_hass)
        cancel_import.reset_mock()
        service = stub_hass.services.get(termoweb_init.DOMAIN, "import_energy_history")
        assert service is not None

        registry.add(
            "sensor.invalid",
            unique_id=build_heater_energy_unique_id("dev-1", "htr", "A"),
            platform="other",
            config_entry_id=entry.entry_id,
        )
        registry.add(
            "sensor.valid",
            unique_id=build_heater_energy_unique_id("dev-1", "htr", "A"),
            platform=termoweb_init.DOMAIN,
            config_entry_id=entry.entry_id,
        )

        with pytest.raises(asyncio.CancelledError):
            await service(SimpleNamespace(data={"entity_id": "sensor.valid"}))
        assert cancel_import.await_count == 1
        cancel_import.reset_mock()

        await service(SimpleNamespace(data={"entity_id": ["sensor.invalid"]}))
        assert cancel_import.await_count == 0

    asyncio.run(_run())


def test_async_unload_entry_handles_task_and_client_errors(
    termoweb_init: Any, stub_hass: HomeAssistant, monkeypatch: pytest.MonkeyPatch
) -> None:
    class HappyClient(BaseFakeClient):
        async def list_devices(self) -> list[dict[str, Any]]:
            return [{"dev_id": "dev-1"}]

    monkeypatch.setattr(termoweb_init, "RESTClient", HappyClient)
    entry = ConfigEntry("unload", data={"username": "user", "password": "pw"})
    stub_hass.config_entries.add(entry)

    async def _run() -> None:
        assert await termoweb_init.async_setup_entry(stub_hass, entry)
        await _drain_tasks(stub_hass)

        record = termoweb_init._test_helpers.get_record(stub_hass, entry)

        class BadTask:
            def cancel(self) -> None:
                return None

            def __await__(self):
                async def _raise() -> None:
                    raise RuntimeError("task fail")

                return _raise().__await__()

        class BadClient:
            async def stop(self) -> None:
                raise RuntimeError("client fail")

        record["ws_tasks"]["dev-1"] = BadTask()
        record["ws_clients"]["dev-1"] = BadClient()

        log_calls: list[str] = []

        def capture_exception(msg: str, *args: Any, **kwargs: Any) -> None:
            log_calls.append(msg)

        monkeypatch.setattr(termoweb_init._LOGGER, "exception", capture_exception)

        assert await termoweb_init.async_unload_entry(stub_hass, entry)
        assert log_calls
        assert entry.entry_id not in stub_hass.data.get(termoweb_init.DOMAIN, {})

    asyncio.run(_run())


def test_async_setup_entry_cleans_up_on_hass_stop(
    termoweb_init: Any, stub_hass: HomeAssistant, monkeypatch: pytest.MonkeyPatch
) -> None:
    class HappyClient(BaseFakeClient):
        async def list_devices(self) -> list[dict[str, Any]]:
            return [{"dev_id": "dev-stop"}]

    monkeypatch.setattr(termoweb_init, "RESTClient", HappyClient)
    entry = ConfigEntry("stop", data={"username": "user", "password": "pw"})
    stub_hass.config_entries.add(entry)

    async def _run() -> tuple[int, bool, bool]:
        assert await termoweb_init.async_setup_entry(stub_hass, entry)
        await _drain_tasks(stub_hass)

        listeners = [
            cb
            for event, cb in stub_hass.bus.listeners
            if event == termoweb_init.EVENT_HOMEASSISTANT_STOP
        ]
        assert listeners

        record = termoweb_init._test_helpers.get_record(stub_hass, entry)
        ws_task = next(iter(record["ws_tasks"].values()))
        client = next(iter(record["ws_clients"].values()))

        await listeners[0](None)

        return (
            client.stop_calls,
            ws_task.cancelled() or ws_task.done(),
            record.get("_shutdown_complete", False),
        )

    stop_calls, cancelled, shutdown_flag = asyncio.run(_run())
    assert stop_calls == 1
    assert cancelled is True
    assert shutdown_flag is True


def test_async_unload_entry_cleans_up(
    termoweb_init: Any, stub_hass: HomeAssistant
) -> None:
    entry = ConfigEntry("unload", data={})
    stub_hass.config_entries.add(entry)

    async def _run() -> tuple[bool, list[bool], int, bool]:
        cancel_events: list[bool] = []
        unsubscribed: list[bool] = []

        async def _ws_runner() -> None:
            wait = asyncio.Event()
            try:
                await wait.wait()
            except asyncio.CancelledError:
                cancel_events.append(True)
                raise

        ws_task = asyncio.create_task(_ws_runner())
        await asyncio.sleep(0)

        class DummyClient:
            def __init__(self) -> None:
                self.stop_calls = 0

            async def stop(self) -> None:
                self.stop_calls += 1

        client = DummyClient()

        record = {
            "ws_tasks": {"dev": ws_task},
            "ws_clients": {"dev": client},
            "unsub_ws_status": lambda: unsubscribed.append(True),
            "recalc_poll": lambda: None,
        }
        stub_hass.data.setdefault(termoweb_init.DOMAIN, {})[entry.entry_id] = record

        result = await termoweb_init.async_unload_entry(stub_hass, entry)
        return result, cancel_events, client.stop_calls, ws_task.cancelled()

    result, cancel_events, stop_calls, task_cancelled = asyncio.run(_run())
    assert result is True
    assert cancel_events == [True]
    assert stop_calls == 1
    assert task_cancelled is True
    assert stub_hass.config_entries.unloaded == [
        (entry, tuple(termoweb_init.PLATFORMS))
    ]
    assert entry.entry_id not in stub_hass.data.get(termoweb_init.DOMAIN, {})


def test_async_update_entry_options_recalculates_poll(
    termoweb_init: Any, stub_hass: HomeAssistant
) -> None:
    entry = ConfigEntry("options", data={})
    stub_hass.config_entries.add(entry)
    recalc_calls: list[bool] = []
    stub_hass.data.setdefault(termoweb_init.DOMAIN, {})[entry.entry_id] = {
        "ws_tasks": {},
        "ws_clients": {},
        "recalc_poll": lambda: recalc_calls.append(True),
    }

    asyncio.run(termoweb_init.async_update_entry_options(stub_hass, entry))
    assert recalc_calls == [True]


def test_async_unload_entry_missing_returns_true(
    termoweb_init: Any, stub_hass: HomeAssistant
) -> None:
    entry = ConfigEntry("missing", data={})
    stub_hass.config_entries.add(entry)
    assert asyncio.run(termoweb_init.async_unload_entry(stub_hass, entry)) is True


def test_async_migrate_entry_returns_true(
    termoweb_init: Any, stub_hass: HomeAssistant
) -> None:
    entry = ConfigEntry("migrate", data={})
    stub_hass.config_entries.add(entry)
    assert asyncio.run(termoweb_init.async_migrate_entry(stub_hass, entry)) is True


@pytest.mark.asyncio
async def test_shutdown_entry_ignores_non_mapping(termoweb_init: Any) -> None:
    await termoweb_init._async_shutdown_entry(object())


@pytest.mark.asyncio
async def test_shutdown_entry_skips_completed_record(termoweb_init: Any) -> None:
    rec: dict[str, object] = {"_shutdown_complete": True, "ws_clients": {}}
    await termoweb_init._async_shutdown_entry(rec)
    assert rec["_shutdown_complete"] is True


@pytest.mark.asyncio
async def test_shutdown_entry_handles_client_without_stop(termoweb_init: Any) -> None:
    rec: dict[str, object] = {"ws_clients": {"dev": object()}}
    await termoweb_init._async_shutdown_entry(rec)
    assert rec["_shutdown_complete"] is True<|MERGE_RESOLUTION|>--- conflicted
+++ resolved
@@ -195,23 +195,6 @@
     assert diagnostics_calls == [
         ("sync", stub_hass, termoweb_init.DOMAIN, diagnostics_platform)
     ]
-<<<<<<< HEAD
-    diagnostics_calls.clear()
-
-    stub_hass.data.clear()
-    asyncio.run(termoweb_init._async_ensure_diagnostics_platform(stub_hass))
-    assert diagnostics_calls == []
-
-    stub_hass.data[diagnostics_module.DOMAIN] = SimpleNamespace(platforms=None)
-    asyncio.run(termoweb_init._async_ensure_diagnostics_platform(stub_hass))
-    assert diagnostics_calls == []
-
-    stub_hass.data[diagnostics_module.DOMAIN] = SimpleNamespace(
-        platforms={termoweb_init.DOMAIN: object()}
-    )
-    asyncio.run(termoweb_init._async_ensure_diagnostics_platform(stub_hass))
-    assert diagnostics_calls == []
-=======
 
 
 def test_async_ensure_diagnostics_platform_guard_paths(
@@ -258,7 +241,6 @@
     assert diagnostics_calls == []
 
 
->>>>>>> a19c45b9
 async def _drain_tasks(hass: HomeAssistant) -> None:
     if hass.tasks:
         await asyncio.gather(*hass.tasks, return_exceptions=True)
