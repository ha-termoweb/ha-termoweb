from __future__ import annotations

import asyncio
import copy
import json
import logging
import types
from typing import Any, Iterable
from unittest.mock import AsyncMock, MagicMock, call

import pytest

from conftest import _install_stubs

_install_stubs()

import custom_components.termoweb.utils as utils
import custom_components.termoweb.ws_client as ws_core


def _load_ws_client(
    *,
    get_responses: Iterable[Any] | None = None,
    ws_connect_results: Iterable[Any] | None = None,
):
    _install_stubs()
    module = ws_core
    testing = module.aiohttp.testing
    defaults = getattr(testing, "_defaults", None)
    if defaults is not None:
        defaults.get_responses = list(get_responses or [])
        defaults.ws_connect_results = list(ws_connect_results or [])
    return module


def test_handshake_error_attributes_and_start_reuses_task() -> None:
    module = _load_ws_client()

    err = module.HandshakeError(418, "https://example", "short body")
    assert err.status == 418
    assert err.url == "https://example"
    assert err.body_snippet == "short body"

    created_tasks: list[str | None] = []

    class DummyTask:
        def __init__(self, coro: Any) -> None:
            self._coro = coro
            self.cancelled = False

        def done(self) -> bool:
            return False

        def cancel(self) -> None:
            self.cancelled = True
            try:
                self._coro.close()
            except RuntimeError:
                pass

    def fake_create_task(coro: Any, *, name: str | None = None) -> DummyTask:
        created_tasks.append(name)
        # Avoid "coroutine was never awaited" warnings.
        try:
            coro.close()
        except RuntimeError:
            pass
        return DummyTask(coro)

    hass = types.SimpleNamespace(
        loop=types.SimpleNamespace(create_task=fake_create_task)
    )
    coordinator = types.SimpleNamespace()
    api = types.SimpleNamespace(_session=None)

    client = module.WebSocket09Client(
        hass,
        entry_id="entry",
        dev_id="dev",
        api_client=api,
        coordinator=coordinator,
    )

    task1 = client.start()
    task2 = client.start()

    assert task1 is task2
    assert client._task is task1
    assert created_tasks == [f"{module.DOMAIN}-ws-dev"]


def test_stop_handles_exceptions_and_updates_status() -> None:
    async def _run() -> None:
        module = _load_ws_client()

        hass = types.SimpleNamespace(
            loop=asyncio.get_event_loop(),
            data={module.DOMAIN: {"entry": {}}},
        )
        coordinator = types.SimpleNamespace()
        api = types.SimpleNamespace(_session=None)
        client = module.WebSocket09Client(
            hass,
            entry_id="entry",
            dev_id="dev",
            api_client=api,
            coordinator=coordinator,
        )

        update_calls: list[str] = []
        client._update_status = MagicMock(
            side_effect=lambda status: update_calls.append(status)
        )

        class FakeHBTask:
            def __init__(self) -> None:
                self.cancelled = False

            def cancel(self) -> None:
                self.cancelled = True

            def done(self) -> bool:
                return False

            def __await__(self):
                async def _inner() -> None:
                    if self.cancelled:
                        raise asyncio.CancelledError()

                return _inner().__await__()

        class ExplodingWS:
            def __init__(self) -> None:
                self.calls = 0

            async def close(self, *args: Any, **kwargs: Any) -> None:
                self.calls += 1
                raise RuntimeError("close failed")

        client._hb_task = FakeHBTask()
        ws = ExplodingWS()
        client._ws = ws
        client._task = asyncio.create_task(asyncio.sleep(0.1))

        await client.stop()

        assert update_calls[-1] == "stopped"
        assert client._hb_task is None
        assert client._ws is None
        assert client._task is None
        assert ws.calls == 1

    asyncio.run(_run())


def test_ws_url_uses_client_api_base() -> None:
    module = _load_ws_client()

    async def _run() -> None:
        loop = asyncio.get_running_loop()
        hass = types.SimpleNamespace(
            loop=loop,
            data={module.DOMAIN: {"entry": {"ws_state": {}}}},
        )
        coordinator = types.SimpleNamespace()

        class TokenClient:
            api_base = "https://api-tevolve.example.com/base/"

            async def _authed_headers(self) -> dict[str, str]:
                return {"Authorization": "Bearer scoped-token"}

        client = module.WebSocket09Client(
            hass,
            entry_id="entry",
            dev_id="dev",
            api_client=TokenClient(),
            coordinator=coordinator,
        )

        url = await client.ws_url()
        assert url == (
            "https://api-tevolve.example.com/base/api/v2/socket_io?token=scoped-token"
        )

    asyncio.run(_run())


def test_runner_dispatches_engineio() -> None:
    module = _load_ws_client()

    async def _run() -> None:
        loop = asyncio.get_running_loop()
        hass = types.SimpleNamespace(
            loop=loop, data={module.DOMAIN: {"entry": {"ws_state": {}}}}
        )

        class FakeClient:
            api_base = "https://api-tevolve.termoweb.net/"

            async def _authed_headers(self) -> dict[str, str]:
                return {"Authorization": "Bearer tok"}

        client = module.WebSocket09Client(
            hass,
            entry_id="entry",
            dev_id="dev",
            api_client=FakeClient(),
            coordinator=types.SimpleNamespace(),
            protocol="engineio2",
        )

        calls: list[str] = []

        async def fake_engineio(self: Any) -> None:
            calls.append("engineio")

        async def fake_socketio(self: Any) -> None:
            calls.append("socketio")

        client._run_engineio_v2 = types.MethodType(fake_engineio, client)
        client._run_socketio_09 = types.MethodType(fake_socketio, client)
        client._protocol_hint = "engineio2"

        await client._runner()

        assert calls == ["engineio"]

    asyncio.run(_run())


def test_run_engineio_v2_handles_flow_and_errors(
    monkeypatch: pytest.MonkeyPatch,
) -> None:
    module = _load_ws_client()

    async def _run() -> None:
        loop = asyncio.get_running_loop()
        hass = types.SimpleNamespace(
            loop=loop, data={module.DOMAIN: {"entry": {"ws_state": {}}}}
        )
        coordinator = types.SimpleNamespace()
        session = module.aiohttp.testing.FakeClientSession()

        class FakeClient:
            api_base = "https://api-tevolve.termoweb.net/"

            async def _authed_headers(self) -> dict[str, str]:
                return {"Authorization": "Bearer token"}

        client = module.WebSocket09Client(
            hass,
            entry_id="entry",
            dev_id="dev",
            api_client=FakeClient(),
            coordinator=coordinator,
            session=session,
            protocol="engineio2",
        )

        statuses: list[str] = []
        client._update_status = MagicMock(side_effect=lambda status: statuses.append(status))

        handshake_effects: list[Any] = [
            module.HandshakeError(503, "https://api", "fail"),
            module.EngineIOHandshake(sid="sid-a", ping_interval=10.0, ping_timeout=20.0),
            module.EngineIOHandshake(sid="sid-b", ping_interval=12.0, ping_timeout=24.0),
        ]

        async def fake_handshake(self: Any) -> module.EngineIOHandshake:
            effect = handshake_effects.pop(0)
            if isinstance(effect, Exception):
                raise effect
            return effect

        async def fake_connect(self: Any, sid: str) -> None:
            self._engineio_ws = module.aiohttp.testing.FakeWebSocket()
            await self._engineio_send("40")

        read_effects: list[Any] = [RuntimeError("boom"), asyncio.CancelledError()]

        async def fake_read_loop(self: Any) -> None:
            effect = read_effects.pop(0)
            if isinstance(effect, asyncio.CancelledError):
                raise effect
            if isinstance(effect, Exception):
                raise effect
            self._closing = True
            return None

        async def fake_ping_loop(self: Any) -> None:
            await asyncio.sleep(0)

        send_calls: list[str] = []

        async def fake_send(self: Any, data: str) -> None:
            send_calls.append(data)
            if self._engineio_ws:
                await self._engineio_ws.send_str(data)

        client._engineio_handshake = types.MethodType(fake_handshake, client)
        client._engineio_connect = types.MethodType(fake_connect, client)
        client._engineio_read_loop = types.MethodType(fake_read_loop, client)
        client._engineio_ping_loop = types.MethodType(fake_ping_loop, client)
        client._engineio_send = types.MethodType(fake_send, client)

        sleep_delays: list[float] = []

        async def fake_sleep(delay: float) -> None:
            sleep_delays.append(delay)

        monkeypatch.setattr(module.asyncio, "sleep", fake_sleep)
        monkeypatch.setattr(ws_core.asyncio, "sleep", fake_sleep)
        monkeypatch.setattr(module.random, "uniform", lambda a, b: 1.0)

        await client._run_engineio_v2()

        assert statuses[0] == "connecting"
        assert "connected" in statuses
        assert statuses[-1] == "disconnected"
        assert client._engineio_sid == "sid-b"
        assert client._ping_task is None
        assert client._engineio_ws is None
        assert sleep_delays
        assert send_calls

    asyncio.run(_run())


def test_run_engineio_v2_waits_without_session() -> None:
    module = _load_ws_client()

    async def _run() -> None:
        loop = asyncio.get_running_loop()
        hass = types.SimpleNamespace(
            loop=loop, data={module.DOMAIN: {"entry": {"ws_state": {}}}}
        )
        coordinator = types.SimpleNamespace()

        class FakeClient:
            api_base = "https://api-tevolve.termoweb.net/"

            async def _authed_headers(self) -> dict[str, str]:
                return {"Authorization": "Bearer token"}

        client = module.WebSocket09Client(
            hass,
            entry_id="entry",
            dev_id="dev",
            api_client=FakeClient(),
            coordinator=coordinator,
            session=None,
            protocol="engineio2",
        )

        client._stop_event.set()
        await client._run_engineio_v2()

    asyncio.run(_run())


def test_engineio_handshake_parsing_and_errors() -> None:
    module = _load_ws_client()

    async def _run() -> None:
        loop = asyncio.get_running_loop()
        hass = types.SimpleNamespace(
            loop=loop, data={module.DOMAIN: {"entry": {"ws_state": {}}}}
        )
        coordinator = types.SimpleNamespace()

        class FakeClient:
            api_base = "https://api-tevolve.termoweb.net/"

            async def _authed_headers(self) -> dict[str, str]:
                return {"Authorization": "Bearer token"}

        session = module.aiohttp.testing.FakeClientSession(
            get_responses=[
                (
                    200,
                    '0{"sid":"abc","pingInterval":5000,"pingTimeout":"15000"}',
                )
            ]
        )

        client = module.WebSocket09Client(
            hass,
            entry_id="entry",
            dev_id="dev",
            api_client=FakeClient(),
            coordinator=coordinator,
            session=session,
            protocol="engineio2",
        )

        handshake = await client._engineio_handshake()
        assert handshake.sid == "abc"
        assert handshake.ping_interval == 5.0
        assert handshake.ping_timeout == 15.0

        client._session = module.aiohttp.testing.FakeClientSession(
            get_responses=[(500, "oops")]
        )
        with pytest.raises(module.HandshakeError) as err:
            await client._engineio_handshake()
        assert err.value.body_snippet == "oops"

        class RaisingContext:
            async def __aenter__(self) -> None:
                raise module.aiohttp.ClientError("boom")

            async def __aexit__(self, exc_type, exc, tb) -> bool:
                return False

        class RaisingSession:
            def get(self, *args: Any, **kwargs: Any) -> RaisingContext:
                return RaisingContext()

        client._session = RaisingSession()
        with pytest.raises(module.HandshakeError) as err2:
            await client._engineio_handshake()
        assert err2.value.status == -1

        parsed = module.WebSocketClient._parse_engineio_handshake(
            '0{"sid":"sid-x","pingInterval":"bad","pingTimeout":null}'
        )
        assert parsed.ping_interval == 25.0
        assert parsed.ping_timeout == 60.0

        with pytest.raises(RuntimeError):
            module.WebSocketClient._parse_engineio_handshake("no-json")
        with pytest.raises(RuntimeError):
            module.WebSocketClient._parse_engineio_handshake("0{}")
        with pytest.raises(RuntimeError):
            module.WebSocketClient._parse_engineio_handshake(
                '0{"sid":"abc","pingInterval":bad}'
            )

    asyncio.run(_run())


def test_engineio_connect_and_send() -> None:
    module = _load_ws_client()

    async def _run() -> None:
        loop = asyncio.get_running_loop()
        hass = types.SimpleNamespace(
            loop=loop, data={module.DOMAIN: {"entry": {"ws_state": {}}}}
        )
        coordinator = types.SimpleNamespace()

        class FakeClient:
            api_base = "https://api-tevolve.termoweb.net/api/"

            async def _authed_headers(self) -> dict[str, str]:
                return {"Authorization": "Bearer abc"}

        session = module.aiohttp.testing.FakeClientSession(
            ws_connect_results=[module.aiohttp.testing.FakeWebSocket()]
        )

        client = module.WebSocket09Client(
            hass,
            entry_id="entry",
            dev_id="dev",
            api_client=FakeClient(),
            coordinator=coordinator,
            session=session,
            protocol="engineio2",
        )

        await client._engineio_connect("sid-123")
        assert client._engineio_ws is not None
        assert session.ws_connect_calls
        call = session.ws_connect_calls[0]
        assert "sid=sid-123" in call["url"]
        assert "token=abc" in call["url"]
        assert call["kwargs"]["protocols"] == ("websocket",)
        assert client._engineio_ws.sent[0] == "40"

        await client._engineio_send("2")
        assert client._engineio_ws.sent[-1] == "2"

        client._engineio_ws = None
        await client._engineio_send("ignored")

    asyncio.run(_run())


def test_engineio_ping_loop_handles_cancel_and_failures() -> None:
    module = _load_ws_client()

    async def _run() -> None:
        loop = asyncio.get_running_loop()
        hass = types.SimpleNamespace(
            loop=loop, data={module.DOMAIN: {"entry": {"ws_state": {}}}}
        )
        coordinator = types.SimpleNamespace()

        class FakeClient:
            api_base = "https://api-tevolve.termoweb.net/"

            async def _authed_headers(self) -> dict[str, str]:
                return {"Authorization": "Bearer token"}

        client = module.WebSocket09Client(
            hass,
            entry_id="entry",
            dev_id="dev",
            api_client=FakeClient(),
            coordinator=coordinator,
            protocol="engineio2",
        )

        client._engineio_ping_interval = 0.0
        client._engineio_send = AsyncMock(return_value=None)

        task = asyncio.create_task(client._engineio_ping_loop())
        await asyncio.sleep(0)
        task.cancel()
        with pytest.raises(asyncio.CancelledError):
            await task

        client._engineio_send = AsyncMock(side_effect=RuntimeError("fail"))
        client._engineio_ping_interval = 0.0
        await client._engineio_ping_loop()

    asyncio.run(_run())


def test_subscribe_samples_uses_coordinator_nodes(
    monkeypatch: pytest.MonkeyPatch,
) -> None:
    module = _load_ws_client()

    async def _run() -> None:
        loop = asyncio.get_running_loop()
        hass = types.SimpleNamespace(loop=loop, data={})
        coordinator_nodes = {"nodes": [{"type": "htr", "addr": "1"}]}
        coordinator = types.SimpleNamespace(_nodes=coordinator_nodes)

        client = module.WebSocket09Client(
            hass,
            entry_id="entry",
            dev_id="dev",
            api_client=types.SimpleNamespace(_session=None),
            coordinator=coordinator,
        )

        hass.data[module.DOMAIN][client.entry_id] = None

        calls: list[Any] = []

        def fake_build(raw: Any) -> list[Any]:
            calls.append(raw)
            return [types.SimpleNamespace(type="htr", addr="1")]

        monkeypatch.setattr(module, "build_node_inventory", fake_build)
        monkeypatch.setattr(ws_core, "build_node_inventory", fake_build)

        client._send_text = AsyncMock(return_value=None)

        await client._subscribe_htr_samples()

        assert calls and calls[0] is coordinator_nodes
        assert client._send_text.await_count >= 1

    asyncio.run(_run())


def test_engineio_read_loop_processes_messages() -> None:
    module = _load_ws_client()

    async def _run() -> None:
        loop = asyncio.get_running_loop()
        hass = types.SimpleNamespace(
            loop=loop, data={module.DOMAIN: {"entry": {"ws_state": {}}}}
        )
        coordinator = types.SimpleNamespace()

        client = module.WebSocket09Client(
            hass,
            entry_id="entry",
            dev_id="dev",
            api_client=types.SimpleNamespace(_session=None),
            coordinator=coordinator,
            protocol="engineio2",
        )

        client._engineio_send = AsyncMock(return_value=None)
        client._mark_event = MagicMock()
        client._on_frame = MagicMock()

        ws = module.aiohttp.testing.FakeWebSocket(
            messages=[
                {"type": 99, "data": None},
                {
                    "type": module.aiohttp.WSMsgType.TEXT,
                    "data": "3",
                },
                {
                    "type": module.aiohttp.WSMsgType.TEXT,
                    "data": "2",
                },
                {
                    "type": module.aiohttp.WSMsgType.BINARY,
                    "data": b'42{"event":"update","data":{}}',
                },
                {
                    "type": module.aiohttp.WSMsgType.TEXT,
                    "data": "41",
                    "extra": "bye",
                },
            ]
        )

        client._engineio_ws = ws

        with pytest.raises(RuntimeError, match="disconnect"):
            await client._engineio_read_loop()

        assert client._engineio_send.call_args_list[-1].args[0] == "3"
        assert client._mark_event.call_args_list
        assert client._on_frame.called

    asyncio.run(_run())


def test_engineio_read_loop_handles_closed_and_error_states() -> None:
    module = _load_ws_client()

    async def _run() -> None:
        loop = asyncio.get_running_loop()
        hass = types.SimpleNamespace(
            loop=loop, data={module.DOMAIN: {"entry": {"ws_state": {}}}}
        )
        coordinator = types.SimpleNamespace()

        client = module.WebSocket09Client(
            hass,
            entry_id="entry",
            dev_id="dev",
            api_client=types.SimpleNamespace(_session=None),
            coordinator=coordinator,
            protocol="engineio2",
        )

        ws_closed = module.aiohttp.testing.FakeWebSocket(
            messages=[
                {
                    "type": module.aiohttp.WSMsgType.CLOSED,
                    "data": None,
                    "extra": "done",
                }
            ]
        )
        closed_exc = RuntimeError("closed")
        ws_closed.set_exception(closed_exc)
        client._engineio_ws = ws_closed
        with pytest.raises(RuntimeError) as err:
            await client._engineio_read_loop()
        assert err.value is closed_exc

        ws_closed2 = module.aiohttp.testing.FakeWebSocket(
            messages=[
                {
                    "type": module.aiohttp.WSMsgType.CLOSED,
                    "data": None,
                    "extra": "bye",
                }
            ]
        )
        client._engineio_ws = ws_closed2
        with pytest.raises(RuntimeError, match="engine.io websocket closed"):
            await client._engineio_read_loop()

        ws_error = module.aiohttp.testing.FakeWebSocket(
            messages=[{"type": module.aiohttp.WSMsgType.ERROR, "data": None}]
        )
        ws_error.set_exception(None)
        client._engineio_ws = ws_error
        with pytest.raises(RuntimeError, match="websocket error"):
            await client._engineio_read_loop()

    asyncio.run(_run())


def test_engineio_read_loop_waits_without_socket() -> None:
    module = _load_ws_client()

    async def _run() -> None:
        loop = asyncio.get_running_loop()
        hass = types.SimpleNamespace(
            loop=loop, data={module.DOMAIN: {"entry": {"ws_state": {}}}}
        )
        coordinator = types.SimpleNamespace()

        client = module.WebSocket09Client(
            hass,
            entry_id="entry",
            dev_id="dev",
            api_client=types.SimpleNamespace(_session=None),
            coordinator=coordinator,
            protocol="engineio2",
        )

        client._engineio_ws = None
        client._stop_event.set()
        await client._engineio_read_loop()

    asyncio.run(_run())


def test_engineio_read_loop_raises_error_exception() -> None:
    module = _load_ws_client()

    async def _run() -> None:
        loop = asyncio.get_running_loop()
        hass = types.SimpleNamespace(
            loop=loop, data={module.DOMAIN: {"entry": {"ws_state": {}}}}
        )
        coordinator = types.SimpleNamespace()

        client = module.WebSocket09Client(
            hass,
            entry_id="entry",
            dev_id="dev",
            api_client=types.SimpleNamespace(_session=None),
            coordinator=coordinator,
            protocol="engineio2",
        )

        ws = module.aiohttp.testing.FakeWebSocket(
            messages=[{"type": module.aiohttp.WSMsgType.ERROR, "data": None}]
        )
        ws.set_exception(RuntimeError("boom"))
        client._engineio_ws = ws

        with pytest.raises(RuntimeError, match="boom"):
            await client._engineio_read_loop()

    asyncio.run(_run())


def test_handle_payload_helpers_update_nodes() -> None:
    module = _load_ws_client()

    async def _run() -> None:
        loop = asyncio.get_running_loop()
        record: dict[str, Any] = {"ws_state": {}, "nodes": {}, "node_inventory": []}
        hass = types.SimpleNamespace(loop=loop, data={module.DOMAIN: {"entry": record}})

        class FakeEnergyCoordinator:
            def __init__(self) -> None:
                self.updates: list[dict[str, list[str]]] = []

            def update_addresses(self, addrs: dict[str, list[str]]) -> None:
                self.updates.append({k: list(v) for k, v in addrs.items()})

        record["energy_coordinator"] = FakeEnergyCoordinator()

        class RecordingCoordinator:
            def __init__(self) -> None:
                self.calls: list[tuple[Any, Any]] = []
                self.data: dict[str, Any] = {}

            def update_nodes(self, nodes: Any, inventory: Any) -> None:
                self.calls.append((nodes, inventory))

        coordinator = RecordingCoordinator()

        client = module.WebSocket09Client(
            hass,
            entry_id="entry",
            dev_id="dev",
            api_client=types.SimpleNamespace(_session=None),
            coordinator=coordinator,
        )

        assert client._extract_nodes("invalid") is None
        client._handle_handshake("bad-payload")
        client._handle_handshake({"devs": [{"id": "dev"}]})
        assert client._handshake_payload is not None

        client._handle_dev_data({})
        client._handle_update({})

        initial_payload = {"nodes": {"htr": {"status": {"01": {"temp": 20}}}}}
        client._handle_dev_data(initial_payload)

        incremental = {"nodes": {"htr": {"status": {"02": {"temp": 22}}}}}
        client._handle_update(incremental)

        await asyncio.sleep(0)

        assert coordinator.calls
        assert "nodes" in record
        assert "node_inventory" in record

    asyncio.run(_run())


def test_stop_cleans_engineio_resources() -> None:
    async def _run() -> None:
        module = _load_ws_client()

        hass = types.SimpleNamespace(
            loop=asyncio.get_event_loop(), data={module.DOMAIN: {"entry": {}}}
        )
        coordinator = types.SimpleNamespace()
        api = types.SimpleNamespace(_session=None)
        client = module.WebSocket09Client(
            hass,
            entry_id="entry",
            dev_id="dev",
            api_client=api,
            coordinator=coordinator,
        )

        updates: list[str] = []
        client._update_status = MagicMock(side_effect=lambda status: updates.append(status))

        class FakeTask:
            def __init__(self) -> None:
                self.cancelled = False

            def cancel(self) -> None:
                self.cancelled = True

            def done(self) -> bool:
                return False

            def __await__(self):  # type: ignore[override]
                async def _inner() -> None:
                    return None

                return _inner().__await__()

        class DummyWS:
            def __init__(self) -> None:
                self.closed = 0

            async def close(self, *args: Any, **kwargs: Any) -> None:
                self.closed += 1

        ping_task = FakeTask()
        client._ping_task = ping_task
        engine_ws = DummyWS()
        client._engineio_ws = engine_ws
        client._task = asyncio.create_task(asyncio.sleep(0))

        await asyncio.sleep(0)
        await client.stop()

        assert ping_task.cancelled
        assert client._ping_task is None
        assert engine_ws.closed == 1
        assert client._engineio_ws is None
        assert client._task is None
        assert updates[-1] == "stopped"

    asyncio.run(_run())


def test_runner_backoff_after_handshake_errors(
    monkeypatch: pytest.MonkeyPatch, caplog: pytest.LogCaptureFixture
) -> None:
    module = _load_ws_client()
    caplog.set_level(logging.INFO, logger=module.__name__)

    async def _run() -> None:
        hass = types.SimpleNamespace(
            loop=asyncio.get_event_loop(),
            data={module.DOMAIN: {"entry": {}}},
        )
        coordinator = types.SimpleNamespace()
        api = types.SimpleNamespace(
            _session=types.SimpleNamespace(),
            _authed_headers=AsyncMock(
                return_value={"Authorization": "Bearer cached"}
            ),
            _ensure_token=AsyncMock(),
        )

        client = module.WebSocket09Client(
            hass,
            entry_id="entry",
            dev_id="dev",
            api_client=api,
            coordinator=coordinator,
            handshake_fail_threshold=3,
        )

        statuses: list[str] = []
        fail_counts: list[int] = []
        fail_starts: list[float] = []
        last_record: tuple[int, float] | None = None

        def record_status(status: str) -> None:
            nonlocal last_record
            statuses.append(status)
            if status == "disconnected":
                record = (client._hs_fail_count, client._hs_fail_start)
                if record != last_record:
                    fail_counts.append(record[0])
                    fail_starts.append(record[1])
                    last_record = record

        client._update_status = MagicMock(side_effect=record_status)

        time_values = iter([100.0, 160.0])

        def fake_time() -> float:
            try:
                return next(time_values)
            except StopIteration:
                return 160.0

        monkeypatch.setattr(module.time, "time", fake_time)
        monkeypatch.setattr(ws_core.time, "time", fake_time)

        sleep_calls: list[float] = []

        async def fake_sleep(delay: float) -> None:
            sleep_calls.append(delay)

        monkeypatch.setattr(module.asyncio, "sleep", fake_sleep)
        monkeypatch.setattr(ws_core.asyncio, "sleep", fake_sleep)

        jitter_args: list[tuple[float, float]] = []

        def fake_uniform(a: float, b: float) -> float:
            jitter_args.append((a, b))
            return 1.1

        monkeypatch.setattr(module.random, "uniform", fake_uniform)
        monkeypatch.setattr(ws_core.random, "uniform", fake_uniform)

        attempt = 0

        async def failing_handshake() -> Any:
            nonlocal attempt
            attempt += 1
            if attempt <= 3:
                raise module.HandshakeError(500, f"url-{attempt}", f"body-{attempt}")
            raise asyncio.CancelledError()

        client._handshake = failing_handshake  # type: ignore[assignment]

        await client._runner()

        assert attempt == 4
        assert statuses == [
            "starting",
            "disconnected",
            "disconnected",
            "disconnected",
            "disconnected",
            "stopped",
        ]
        assert fail_counts == [1, 2, 0]
        assert fail_starts == [100.0, 100.0, 0.0]
        assert sleep_calls == [
            pytest.approx(5 * 1.1),
            pytest.approx(10 * 1.1),
            pytest.approx(30 * 1.1),
        ]
        assert jitter_args == [(0.8, 1.2)] * 3
        assert client._backoff_idx == 3
        assert client._hs_fail_count == 0
        assert client._hs_fail_start == 0.0

        warning_messages = [
            rec.message for rec in caplog.records if rec.levelno == logging.WARNING
        ]
        assert any("handshake failed 3 times" in msg for msg in warning_messages)

    asyncio.run(_run())


def test_runner_handles_handshake_events_and_disconnect(
    monkeypatch: pytest.MonkeyPatch,
) -> None:
    async def _run() -> None:
        module = _load_ws_client()
        dispatcher = MagicMock()
        monkeypatch.setattr(module, "async_dispatcher_send", dispatcher)
        aiohttp = module.aiohttp

        orig_sleep = asyncio.sleep

        async def _text_frame(data: str) -> dict[str, Any]:
            await orig_sleep(0)
            return {"type": aiohttp.WSMsgType.TEXT, "data": data}

        event_payload = {
            "name": "data",
            "args": [
                [
                    {
                        "path": "/mgr/nodes",
                        "body": {
                            "nodes": [
                                {"addr": "01", "type": "htr"},
                                {"addr": "02", "type": "HTR"},
                            ]
                        },
                    },
                    {"path": "/htr/01/settings", "body": {"temp": 21}},
                    {"path": "/htr/02/settings", "body": {"temp": 22}},
                    {"path": "/htr/01/advanced_setup", "body": {"adv": True}},
                    {
                        "path": "/htr/02/samples",
                        "body": [{"ts": 1, "val": 5}],
                    },
                    {"path": "/misc", "body": {"foo": "bar"}},
                ]
            ],
        }
        event_str = f"5::{module.WS_NAMESPACE}:{json.dumps(event_payload, separators=(',', ':'))}"

        ws = aiohttp.testing.FakeWebSocket(
            messages=[
                _text_frame("2::"),
                _text_frame(event_str),
                _text_frame(f"5::{module.WS_NAMESPACE}:not-json"),
                _text_frame("0::"),
            ]
        )

        session = aiohttp.ClientSession(
            get_responses=[
                {"status": 401, "body": "unauthorized"},
                {"status": 200, "body": "abc123:25:60:websocket"},
            ],
            ws_connect_results=[ws],
        )

        loop = asyncio.get_event_loop()
        hass = types.SimpleNamespace(
            loop=loop,
            data={module.DOMAIN: {"entry": {}}},
        )

        class DummyCoordinator:
            def __init__(self) -> None:
                self.data = {
                    "dev": {
                        "dev_id": "dev",
                        "name": "Device dev",
                        "raw": {},
                        "connected": True,
                        "nodes": None,
                        "htr": {"addrs": [], "settings": {}},
                    }
                }

            def _addrs(self) -> list[str]:
                return ["01", "02"]

        coordinator = DummyCoordinator()

        api = types.SimpleNamespace(
            _session=session,
            _authed_headers=AsyncMock(
                side_effect=[
                    {"Authorization": "Bearer expired"},
                    {"Authorization": "Bearer refreshed"},
                    {"Authorization": "Bearer refreshed"},
                ]
            ),
            _ensure_token=AsyncMock(),
            _access_token="expired",
        )

        client = module.WebSocket09Client(
            hass,
            entry_id="entry",
            dev_id="dev",
            api_client=api,
            coordinator=coordinator,
            session=session,
        )

        client._backoff_idx = 3

        now = 1_000.0

        def fake_time() -> float:
            nonlocal now
            now += 1.0
            return now

        monkeypatch.setattr(module.time, "time", fake_time)

        sleep_calls: list[float] = []

        async def fast_sleep(delay: float) -> None:
            sleep_calls.append(delay)
            await orig_sleep(0)

        monkeypatch.setattr(module.asyncio, "sleep", fast_sleep)
        monkeypatch.setattr(ws_core.asyncio, "sleep", fast_sleep)

        orig_read_loop = module.WebSocket09Client._read_loop

        async def read_wrapper(self: Any) -> None:
            try:
                await orig_read_loop(self)
            except RuntimeError:
                self._closing = True
                raise

        client._read_loop = types.MethodType(read_wrapper, client)

        await client._runner()

        assert api._ensure_token.await_count == 1
        assert api._authed_headers.await_count == 3
        assert len(session.get_calls) == 2
        assert "token=expired" in session.get_calls[0]["url"]
        assert "token=refreshed" in session.get_calls[1]["url"]
        assert client._backoff_idx == 0
        assert api._access_token is None
        assert client._hb_send_interval == pytest.approx(11.25)
        assert sleep_calls and sleep_calls[0] == pytest.approx(11.25)
        assert client._connected_since is not None

        assert len(session.ws_connect_calls) == 1
        ws_call = session.ws_connect_calls[0]
        assert "token=refreshed" in ws_call["url"]
        assert ws_call["kwargs"]["timeout"] == 15

        assert ws.sent[0] == f"1::{module.WS_NAMESPACE}"
        assert ws.sent[1] == '5::/api/v2/socket_io:{"name":"dev_data","args":[]}'
        subscribe_msgs = [msg for msg in ws.sent if "\"subscribe\"" in msg]
        assert sorted(subscribe_msgs) == sorted(
            [
                '5::/api/v2/socket_io:{"name":"subscribe","args":["/htr/01/samples"]}',
                '5::/api/v2/socket_io:{"name":"subscribe","args":["/htr/02/samples"]}',
            ]
        )

        assert client._stats.frames_total == 4
        assert client._stats.events_total == 1

        dev_state = coordinator.data["dev"]
        assert dev_state["nodes"] == {
            "nodes": [
                {"addr": "01", "type": "htr"},
                {"addr": "02", "type": "HTR"},
            ]
        }
        assert dev_state["htr"]["addrs"] == ["01", "02"]
        assert dev_state["htr"]["settings"]["01"] == {"temp": 21}
        assert dev_state["htr"]["settings"]["02"] == {"temp": 22}
        assert dev_state["htr"]["advanced"]["01"] == {"adv": True}
        assert dev_state["raw"]["misc"] == {"foo": "bar"}

        status_signal = module.signal_ws_status("entry")
        data_signal = module.signal_ws_data("entry")
        status_payloads = [
            call.args[2]
            for call in dispatcher.call_args_list
            if call.args[1] == status_signal
        ]
        assert [p["status"] for p in status_payloads] == [
            "starting",
            "connected",
            "disconnected",
            "stopped",
        ]
        assert all(p["dev_id"] == "dev" for p in status_payloads)

        data_payloads = [
            call.args[2]
            for call in dispatcher.call_args_list
            if call.args[1] == data_signal
        ]
        assert len(data_payloads) == 5
        aggregate_payloads = [
            payload
            for payload in data_payloads
            if "kind" not in payload
            and "nodes" in payload
            and "nodes_by_type" in payload
        ]
        assert len(aggregate_payloads) == 1
        assert aggregate_payloads[0]["nodes"] == {
            "nodes": [
                {"addr": "01", "type": "htr"},
                {"addr": "02", "type": "HTR"},
            ]
        }
        assert aggregate_payloads[0]["nodes_by_type"] == {
            "htr": {"addrs": ["01", "02"]},
        }

        per_node_payloads = [payload for payload in data_payloads if "kind" in payload]
        assert len(per_node_payloads) == 4
        ts = client._stats.last_event_ts
        assert {
            (p["kind"], p["addr"])
            for p in per_node_payloads
        } == {
            ("nodes", None),
            ("htr_settings", "01"),
            ("htr_settings", "02"),
            ("htr_samples", "02"),
        }
        for payload in per_node_payloads:
            assert payload["dev_id"] == "dev"
            assert payload["ts"] == ts

        ws_state = hass.data[module.DOMAIN]["entry"]["ws_state"]["dev"]
        assert ws_state["status"] == "stopped"
        assert ws_state["frames_total"] == 4
        assert ws_state["events_total"] == 1
        assert ws_state["last_event_at"] == ts
        assert ws_state["healthy_since"] is None

    asyncio.run(_run())


def test_runner_cleans_up_close_errors() -> None:
    async def _run() -> None:
        module = _load_ws_client()
        loop = asyncio.get_event_loop()
        hass = types.SimpleNamespace(
            loop=loop,
            data={module.DOMAIN: {"entry": {"ws_state": {}}}},
        )
        coordinator = types.SimpleNamespace(data={})
        session = module.aiohttp.testing.FakeClientSession()
        client = module.WebSocket09Client(
            hass,
            entry_id="entry",
            dev_id="dev",
            api_client=types.SimpleNamespace(_session=session),
            coordinator=coordinator,
            session=session,
        )

        class FakeTask:
            def __init__(self) -> None:
                self.cancelled = False

            def cancel(self) -> None:
                self.cancelled = True

        fake_task = FakeTask()
        client._hb_task = fake_task  # type: ignore[assignment]

        class FailingWS:
            async def close(self) -> None:
                raise RuntimeError("close boom")

        client._ws = FailingWS()

        async def failing_handshake() -> tuple[str, int]:
            client._closing = True
            raise RuntimeError("boom")

        client._handshake = failing_handshake  # type: ignore[assignment]

        await client._runner()

        assert fake_task.cancelled is True
        assert client._ws is None

    asyncio.run(_run())


def test_read_loop_bubbles_exception_on_close():
    async def _run() -> None:
        module = _load_ws_client()
        Client = module.WebSocket09Client
        hass = types.SimpleNamespace(
            loop=asyncio.get_event_loop(),
            data={module.DOMAIN: {}},
        )
        api = types.SimpleNamespace(_session=None)
        coordinator = types.SimpleNamespace()
        client = Client(hass, entry_id="e", dev_id="d", api_client=api, coordinator=coordinator)

        aiohttp = module.aiohttp

        class DummyWS:
            def __init__(self):
                self.close_code = 1006

            async def receive(self):
                return types.SimpleNamespace(type=aiohttp.WSMsgType.CLOSED, data=None, extra="bye")

            def exception(self):
                return RuntimeError("boom")

        client._ws = DummyWS()
        with pytest.raises(RuntimeError, match="boom"):
            await client._read_loop()

    asyncio.run(_run())


def test_read_loop_handles_error_frames_and_health(monkeypatch: pytest.MonkeyPatch) -> None:
    async def _run() -> None:
        module = _load_ws_client()
        Client = module.WebSocket09Client
        hass = types.SimpleNamespace(
            loop=asyncio.get_event_loop(),
            data={module.DOMAIN: {}},
        )
        api = types.SimpleNamespace(_session=None)
        coordinator = types.SimpleNamespace()
        client = Client(hass, entry_id="e", dev_id="d", api_client=api, coordinator=coordinator)

        aiohttp = module.aiohttp
        namespace = module.WS_NAMESPACE

        messages = [
            (
                types.SimpleNamespace(
                    type=aiohttp.WSMsgType.TEXT, data="2::", extra=None
                ),
                None,
            ),
            (
                types.SimpleNamespace(type=999, data="ignored", extra=None),
                None,
            ),
            (
                types.SimpleNamespace(
                    type=aiohttp.WSMsgType.TEXT,
                    data=f"5::{namespace}:not-json",
                    extra=None,
                ),
                None,
            ),
            (
                types.SimpleNamespace(
                    type=aiohttp.WSMsgType.ERROR, data=None, extra=None
                ),
                ValueError("socket exploded"),
            ),
        ]

        class DummyWS:
            def __init__(self, entries: list[tuple[Any, Any]]) -> None:
                self._entries = entries
                self.close_code = None
                self.recorded: list[Any] = []
                self._current_exc: BaseException | None = None

            async def receive(self) -> Any:
                msg, exc = self._entries.pop(0)
                self._current_exc = exc
                self.recorded.append(msg.type)
                return msg

            def exception(self) -> BaseException | None:
                return self._current_exc

        ws = DummyWS(messages)
        client._ws = ws
        client._connected_since = 600.0
        client._healthy_since = None

        updates: list[str] = []
        client._update_status = MagicMock(
            side_effect=lambda status: updates.append(status)
        )

        monkeypatch.setattr(module.time, "time", lambda: 1000.0)
        monkeypatch.setattr(ws_core.time, "time", lambda: 1000.0)

        with pytest.raises(ValueError, match="socket exploded"):
            await client._read_loop()

        assert ws.recorded == [
            aiohttp.WSMsgType.TEXT,
            999,
            aiohttp.WSMsgType.TEXT,
            aiohttp.WSMsgType.ERROR,
        ]
        assert client._stats.frames_total == 2
        assert client._stats.last_event_ts == 1000.0
        assert client._healthy_since == 1000.0
        assert updates == ["healthy"]

    asyncio.run(_run())


def test_connect_ws_uses_secure_endpoint() -> None:
    async def _run() -> None:
        module = _load_ws_client()
        aiohttp = module.aiohttp
        ws_obj = types.SimpleNamespace()
        session = aiohttp.ClientSession(ws_connect_results=[ws_obj])

        loop = asyncio.get_event_loop()
        hass = types.SimpleNamespace(loop=loop)
        coordinator = types.SimpleNamespace()
        api = types.SimpleNamespace(
            _session=session,
            _authed_headers=AsyncMock(
                return_value={"Authorization": "Bearer active-token"}
            ),
            _ensure_token=AsyncMock(),
        )

        client = module.WebSocket09Client(
            hass,
            entry_id="entry",
            dev_id="dev-42",
            api_client=api,
            coordinator=coordinator,
            session=session,
        )

        await client._connect_ws("SID123")

        assert client._ws is ws_obj
        assert len(session.ws_connect_calls) == 1
        ws_call = session.ws_connect_calls[0]
        expected_url = (
            f"{module.API_BASE.replace('https://', 'wss://')}/socket.io/1/websocket/"
            f"SID123?token=active-token&dev_id=dev-42"
        )
        assert ws_call["url"] == expected_url
        assert ws_call["kwargs"]["heartbeat"] is None
        assert ws_call["kwargs"]["timeout"] == 15

    asyncio.run(_run())


def test_handshake_refresh_failure_raises_handshake_error() -> None:
    async def _run() -> None:
        module = _load_ws_client()
        aiohttp = module.aiohttp
        session = aiohttp.ClientSession(
            get_responses=[
                {"status": 401, "body": "unauthorized"},
                {"status": 503, "body": "server fail"},
            ]
        )

        hass = types.SimpleNamespace(loop=asyncio.get_event_loop())
        coordinator = types.SimpleNamespace()
        api = types.SimpleNamespace(
            _session=session,
            _authed_headers=AsyncMock(
                side_effect=[
                    {"Authorization": "Bearer stale"},
                    {"Authorization": "Bearer fresh"},
                ]
            ),
            _ensure_token=AsyncMock(),
            _access_token="stale",
        )

        client = module.WebSocket09Client(
            hass,
            entry_id="entry",
            dev_id="dev",
            api_client=api,
            coordinator=coordinator,
            session=session,
        )

        with pytest.raises(module.HandshakeError) as ctx:
            await client._handshake()

        err = ctx.value
        assert err.status == 503
        assert err.body_snippet == "server fail"
        assert "token=fresh" in err.url
        assert api._ensure_token.await_count == 1
        assert api._authed_headers.await_count == 2
        assert len(session.get_calls) == 2
        assert "token=stale" in session.get_calls[0]["url"]
        assert "token=fresh" in session.get_calls[1]["url"]

    asyncio.run(_run())


def test_handshake_wraps_client_error() -> None:
    async def _run() -> None:
        module = _load_ws_client()
        aiohttp = module.aiohttp

        def raise_client_error(*, url: str, timeout: Any | None = None) -> None:
            raise aiohttp.ClientError("boom")

        session = aiohttp.ClientSession(get_responses=[raise_client_error])

        hass = types.SimpleNamespace(loop=asyncio.get_event_loop())
        coordinator = types.SimpleNamespace()
        api = types.SimpleNamespace(
            _session=session,
            _authed_headers=AsyncMock(
                return_value={"Authorization": "Bearer cached"}
            ),
            _ensure_token=AsyncMock(),
        )

        client = module.WebSocket09Client(
            hass,
            entry_id="entry",
            dev_id="dev",
            api_client=api,
            coordinator=coordinator,
            session=session,
        )

        with pytest.raises(module.HandshakeError) as ctx:
            await client._handshake()

        err = ctx.value
        assert err.status == -1
        assert "token=cached" in err.url
        assert err.body_snippet == "boom"
        assert isinstance(err.__cause__, aiohttp.ClientError)
        assert api._authed_headers.await_count == 1
        assert api._ensure_token.await_count == 0

    asyncio.run(_run())


def test_handshake_status_error_raises_handshake_error() -> None:
    async def _run() -> None:
        module = _load_ws_client()
        aiohttp = module.aiohttp
        session = aiohttp.ClientSession(get_responses=[{"status": 403, "body": "denied"}])

        hass = types.SimpleNamespace(loop=asyncio.get_event_loop())
        coordinator = types.SimpleNamespace()
        api = types.SimpleNamespace(
            _session=session,
            _authed_headers=AsyncMock(return_value={"Authorization": "Bearer cached"}),
            _ensure_token=AsyncMock(),
        )

        client = module.WebSocket09Client(
            hass,
            entry_id="entry",
            dev_id="dev",
            api_client=api,
            coordinator=coordinator,
            session=session,
        )

        with pytest.raises(module.HandshakeError) as ctx:
            await client._handshake()

        err = ctx.value
        assert err.status == 403
        assert err.body_snippet == "denied"
        assert "token=cached" in err.url
        assert api._ensure_token.await_count == 0
        assert api._authed_headers.await_count == 1

    asyncio.run(_run())


def test_handle_event_updates_state_and_dispatch(
    monkeypatch: pytest.MonkeyPatch, caplog: pytest.LogCaptureFixture
) -> None:
    module = _load_ws_client()
    module.async_dispatcher_send = MagicMock()
    loop = asyncio.new_event_loop()
    caplog.set_level(logging.DEBUG, logger=module.__name__)
    class RecordingCoordinator:
        def __init__(self) -> None:
            self.data = {
                "dev": {
                    "dev_id": "dev",
                    "name": "Device dev",
                    "raw": {"existing": True},
                    "connected": True,
                    "nodes": None,
                    "nodes_by_type": {"htr": {"addrs": [], "settings": {}, "advanced": {}, "samples": {}}},
                    "htr": {"addrs": [], "settings": {}, "advanced": {}, "samples": {}},
                }
            }

        def update_nodes(self, nodes: dict[str, Any], inventory: list[Any]) -> None:
            node_updates.append((nodes, inventory))

    node_updates: list[tuple[dict[str, Any], list[Any]]] = []
    energy_updates: list[Any] = []

    class FakeEnergyCoordinator:
        def update_addresses(self, addrs: Iterable[str] | dict[str, Iterable[str]]) -> None:
            if isinstance(addrs, dict):
                energy_updates.append({k: list(v) for k, v in addrs.items()})
            else:
                energy_updates.append(list(addrs))

    dispatch_payloads: list[dict[str, Any]] = []

    orig_dispatch = module.WebSocket09Client._dispatch_nodes

    def record_dispatch(self: Any, payload: dict[str, Any]) -> dict[str, list[str]]:
        dispatch_payloads.append(copy.deepcopy(payload))
        return orig_dispatch(self, payload)

    monkeypatch.setattr(module.WebSocket09Client, "_dispatch_nodes", record_dispatch)

    hass = types.SimpleNamespace(
        loop=loop,
        data={
            module.DOMAIN: {
                "entry": {
                    "ws_state": {},
                    "energy_coordinator": FakeEnergyCoordinator(),
                }
            }
        },
    )
    coordinator = RecordingCoordinator()
    api = types.SimpleNamespace(_session=types.SimpleNamespace())
    client = module.WebSocket09Client(
        hass,
        entry_id="entry",
        dev_id="dev",
        api_client=api,
        coordinator=coordinator,
    )
    monkeypatch.setattr(module.time, "time", lambda: 1000.0)
    monkeypatch.setattr(ws_core.time, "time", lambda: 1000.0)

    event = {
        "name": "data",
        "args": [
            [
                {
                    "path": "/mgr/nodes",
                    "body": {
                        "nodes": [
                            {"addr": "01", "type": "htr"},
                            {"addr": "02", "type": "HTR"},
                            {"addr": "03", "type": "acm"},
                        ]
                    },
                },
                {"path": "/htr/01/settings", "body": {"temp": 21}},
                {"path": "/htr/01/advanced_setup", "body": {"adv": True}},
                {
                    "path": "/htr/02/samples",
                    "body": [{"ts": 1, "val": 2}],
                },
                {"path": "/acm/03/settings", "body": {"mode": "eco"}},
                {"path": "/misc", "body": {"foo": "bar"}},
            ]
        ],
    }

    client._handle_event(event)
    loop.run_until_complete(asyncio.sleep(0))

    assert dispatch_payloads == [event["args"][0][0]["body"]]

    dev_data = coordinator.data["dev"]
    assert dev_data["nodes"] == {
        "nodes": [
            {"addr": "01", "type": "htr"},
            {"addr": "02", "type": "HTR"},
            {"addr": "03", "type": "acm"},
        ]
    }
    assert dev_data["htr"]["addrs"] == ["01", "02"]
    assert dev_data["htr"]["settings"]["01"] == {"temp": 21}
    assert dev_data["htr"]["advanced"]["01"] == {"adv": True}
    assert dev_data["nodes_by_type"]["acm"]["addrs"] == ["03"]
    assert dev_data["nodes_by_type"]["acm"]["settings"]["03"] == {"mode": "eco"}
    assert dev_data["raw"]["misc"] == {"foo": "bar"}
    assert client._stats.events_total == 1

    aggregate_payloads = [
        call.args[2]
        for call in module.async_dispatcher_send.call_args_list
        if call.args[1] == module.signal_ws_data("entry")
        and "nodes" in call.args[2]
        and "nodes_by_type" in call.args[2]
        and "kind" not in call.args[2]
    ]
    assert len(aggregate_payloads) == 1
    assert aggregate_payloads[0]["nodes"] == {
        "nodes": [
            {"addr": "01", "type": "htr"},
            {"addr": "02", "type": "HTR"},
            {"addr": "03", "type": "acm"},
        ]
    }
    assert aggregate_payloads[0]["nodes_by_type"] == {
        "acm": {"addrs": ["03"]},
        "htr": {"addrs": ["01", "02"]},
    }

    module.async_dispatcher_send.assert_has_calls(
        [
            call(
                hass,
                module.signal_ws_data("entry"),
                {
                    "dev_id": "dev",
                    "ts": 1000.0,
                    "addr": None,
                    "kind": "nodes",
                    "node_type": None,
                },
            ),
            call(
                hass,
                module.signal_ws_data("entry"),
                {
                    "dev_id": "dev",
                    "ts": 1000.0,
                    "addr": "01",
                    "kind": "htr_settings",
                    "node_type": "htr",
                },
            ),
            call(
                hass,
                module.signal_ws_data("entry"),
                {
                    "dev_id": "dev",
                    "ts": 1000.0,
                    "addr": "02",
                    "kind": "htr_samples",
                    "node_type": "htr",
                },
            ),
            call(
                hass,
                module.signal_ws_data("entry"),
                {
                    "dev_id": "dev",
                    "ts": 1000.0,
                    "addr": "03",
                    "kind": "acm_settings",
                    "node_type": "acm",
                },
            ),
        ],
        any_order=True,
    )
    assert module.async_dispatcher_send.call_count == 5

    assert len(node_updates) == 1
    assert node_updates[0][0] == {
        "nodes": [
            {"addr": "01", "type": "htr"},
            {"addr": "02", "type": "HTR"},
            {"addr": "03", "type": "acm"},
        ]
    }
    assert [node.addr for node in node_updates[0][1]] == ["01", "02", "03"]
    assert energy_updates == [{"acm": ["03"], "htr": ["01", "02"]}]
    assert "unknown node types" not in caplog.text

    ws_state = hass.data[module.DOMAIN]["entry"]["ws_state"]["dev"]
    assert ws_state["last_event_at"] == 1000.0
    assert ws_state["events_total"] == 1
    assert ws_state["frames_total"] == 0
    loop.close()


def test_handle_event_logs_unknown_types(
    monkeypatch: pytest.MonkeyPatch, caplog: pytest.LogCaptureFixture
) -> None:
    module = _load_ws_client()
    module.async_dispatcher_send = MagicMock()
    caplog.set_level(logging.DEBUG, logger=module.__name__)

    loop = asyncio.new_event_loop()

    class RecordingCoordinator:
        def __init__(self) -> None:
            self.data = {
                "dev": {
                    "dev_id": "dev",
                    "name": "Device dev",
                    "raw": {},
                    "connected": True,
                    "nodes": None,
                    "nodes_by_type": {},
                    "htr": {"addrs": [], "settings": {}},
                }
            }

        def update_nodes(self, nodes: dict[str, Any], inventory: list[Any]) -> None:
            node_updates.append((nodes, inventory))

    node_updates: list[tuple[dict[str, Any], list[Any]]] = []
    energy_updates: list[Any] = []

    class FakeEnergyCoordinator:
        def update_addresses(self, addrs: Iterable[str] | dict[str, Iterable[str]]) -> None:
            if isinstance(addrs, dict):
                energy_updates.append({k: list(v) for k, v in addrs.items()})
            else:
                energy_updates.append(list(addrs))

    hass = types.SimpleNamespace(
        loop=loop,
        data={
            module.DOMAIN: {
                "entry": {
                    "ws_state": {},
                    "energy_coordinator": FakeEnergyCoordinator(),
                }
            }
        },
    )
    coordinator = RecordingCoordinator()
    api = types.SimpleNamespace(_session=types.SimpleNamespace())
    client = module.WebSocket09Client(
        hass,
        entry_id="entry",
        dev_id="dev",
        api_client=api,
        coordinator=coordinator,
    )

    event = {
        "name": "data",
        "args": [
            [
                {
                    "path": "/mgr/nodes",
                    "body": {
                        "nodes": [
                            {"addr": "01", "type": "htr"},
                            {"addr": "09", "type": "gizmo"},
                        ]
                    },
                }
            ]
        ],
    }

    client._handle_event(event)

    assert any("unknown node types in inventory: gizmo" in rec.message for rec in caplog.records)
    assert energy_updates == [{"htr": ["01"]}]
    assert node_updates
    loop.close()


def test_subscribe_htr_samples_sends_expected_payloads(
    monkeypatch: pytest.MonkeyPatch,
) -> None:
    module = _load_ws_client()
    Client = module.WebSocket09Client
    original = Client._ensure_type_bucket
    call_record: list[str] = []

    def wrapper(self: Any, dev_map: Any, nodes_by_type: Any, node_type: str) -> Any:
        call_record.append(node_type)
        return original(self, dev_map, nodes_by_type, node_type)

    monkeypatch.setattr(Client, "_ensure_type_bucket", wrapper)

    async def _run() -> None:
        energy_updates: list[Any] = []
        normalize_calls: list[Any] = []
        helper_calls: list[tuple[Any, Any]] = []

        class FakeEnergyCoordinator:
            def update_addresses(self, addrs: Any) -> None:
                if isinstance(addrs, dict):
                    energy_updates.append({k: list(v) for k, v in addrs.items()})
                else:
                    energy_updates.append(list(addrs))

        def fake_normalize(
            addrs: Any,
        ) -> tuple[dict[str, list[str]], dict[str, str]]:
            normalize_calls.append(addrs)
            return {
                "htr": ["01", "02"],
                "acm": ["A1"],
            }, {"htr": "htr", "acm": "acm"}

        hass = types.SimpleNamespace(
            loop=asyncio.get_event_loop(),
            data={module.DOMAIN: {"entry": {"energy_coordinator": FakeEnergyCoordinator()}}},
        )

        class RecordingCoordinator:
            def __init__(self) -> None:
                htr_bucket: dict[str, Any] = {
                    "addrs": ["01"],
                    "settings": {},
                    "advanced": {},
                    "samples": {},
                }
                self.data = {
                    "dev": {
                        "nodes_by_type": {"htr": htr_bucket},
                        "htr": htr_bucket,
                    }
                }
                self._node_inventory = module.build_node_inventory(
                    {
                        "nodes": [
                            {"addr": "01", "type": "htr"},
                            {"addr": "02", "type": "htr"},
                            {"addr": "A1", "type": "acm"},
                        ]
                    }
                )

        coordinator = RecordingCoordinator()
        api = types.SimpleNamespace(_session=None)
        client = Client(
            hass,
            entry_id="entry",
            dev_id="dev",
            api_client=api,
            coordinator=coordinator,
        )

        original_helper = Client._apply_heater_addresses

        def helper(self: Any, addr_map: Any, *, inventory: Any = None) -> Any:
            helper_calls.append((addr_map, inventory))
            return original_helper(self, addr_map, inventory=inventory)

        monkeypatch.setattr(Client, "_apply_heater_addresses", helper)

        class DummyWS:
            def __init__(self) -> None:
                self.sent: list[str] = []

            async def send_str(self, data: str) -> None:
                self.sent.append(data)

        ws = DummyWS()
        client._ws = ws

        monkeypatch.setattr(module, "normalize_heater_addresses", fake_normalize)

        await client._subscribe_htr_samples()

        assert ws.sent == [
            '5::/api/v2/socket_io:{"name":"subscribe","args":["/htr/01/samples"]}',
            '5::/api/v2/socket_io:{"name":"subscribe","args":["/htr/02/samples"]}',
            '5::/api/v2/socket_io:{"name":"subscribe","args":["/acm/A1/samples"]}',
        ]

        assert normalize_calls == [
            {"htr": ["01", "02"], "acm": ["A1"]},
            {"htr": ["01", "02"], "acm": ["A1"]},
        ]
        dev_map = coordinator.data["dev"]
        assert dev_map["nodes_by_type"]["acm"]["addrs"] == ["A1"]
        assert dev_map["htr"] is dev_map["nodes_by_type"]["htr"]
        assert energy_updates == [{"htr": ["01", "02"], "acm": ["A1"]}]
        assert "htr" in call_record
        assert "acm" in call_record
        assert helper_calls and helper_calls[0][0] == {"htr": ["01", "02"], "acm": ["A1"]}
        inventory = helper_calls[0][1]
        assert inventory is not None
        assert sorted((getattr(node, "type", None), getattr(node, "addr", None)) for node in inventory) == [
            ("acm", "A1"),
            ("htr", "01"),
            ("htr", "02"),
        ]

    asyncio.run(_run())


def test_subscribe_htr_samples_returns_when_no_addresses():
    async def _run() -> None:
        module = _load_ws_client()
        Client = module.WebSocket09Client

        hass = types.SimpleNamespace(
            loop=asyncio.get_event_loop(), data={module.DOMAIN: {"entry": {}}}
        )
        coordinator = types.SimpleNamespace(_node_inventory=[], _nodes={}, data={})
        api = types.SimpleNamespace(_session=None)
        client = Client(
            hass,
            entry_id="entry",
            dev_id="dev",
            api_client=api,
            coordinator=coordinator,
        )

        class DummyWS:
            def __init__(self) -> None:
                self.sent: list[str] = []

            async def send_str(self, data: str) -> None:
                self.sent.append(data)

        ws = DummyWS()
        client._ws = ws

        await client._subscribe_htr_samples()

        assert ws.sent == []

    asyncio.run(_run())


def test_subscribe_htr_samples_uses_cached_and_raw_inventory(monkeypatch):
    async def _run() -> None:
        module = _load_ws_client()
        Client = module.WebSocket09Client

        class TruthyEmpty(list):
            def __bool__(self) -> bool:  # pragma: no cover - behaviour hook
                return True

        def fake_addresses(inventory: list[Any], known_types: Any = None) -> tuple[dict[str, Any], set[str]]:
            mapping: dict[str, Any] = {"htr": [node.addr for node in inventory if getattr(node, "type", "") == "htr"]}
            mapping["acm"] = TruthyEmpty()
            return mapping, set()

        monkeypatch.setattr(module, "addresses_by_node_type", fake_addresses)

        hass = types.SimpleNamespace(loop=asyncio.get_event_loop())
        cached_inventory = module.build_node_inventory({"nodes": [{"type": "htr", "addr": "01"}]})
        hass.data = {
            module.DOMAIN: {
                "entry": {
                    "node_inventory": cached_inventory,
                    "nodes": {"nodes": [{"type": "htr", "addr": "02"}]},
                    "energy_coordinator": types.SimpleNamespace(update_addresses=MagicMock()),
                }
            }
        }

        coordinator = types.SimpleNamespace(
            _node_inventory=[], _nodes={"nodes": []}, data={"dev": {}}, hass=hass
        )
        api = types.SimpleNamespace(_session=None)
        client = Client(
            hass,
            entry_id="entry",
            dev_id="dev",
            api_client=api,
            coordinator=coordinator,
        )

        class DummyWS:
            def __init__(self) -> None:
                self.sent: list[str] = []

            async def send_str(self, data: str) -> None:
                self.sent.append(data)

        ws = DummyWS()
        client._ws = ws

        # First call should use cached inventory
        await client._subscribe_htr_samples()
        assert ws.sent == [
            '5::/api/v2/socket_io:{"name":"subscribe","args":["/htr/01/samples"]}'
        ]
        record = hass.data[module.DOMAIN]["entry"]
        assert [node.addr for node in record["node_inventory"]] == ["01"]

        # Second call should rebuild from raw nodes when cache is absent
        record["node_inventory"] = []
        coordinator._node_inventory = []
        ws.sent.clear()

        await client._subscribe_htr_samples()
        assert ws.sent == [
            '5::/api/v2/socket_io:{"name":"subscribe","args":["/htr/02/samples"]}'
        ]
        assert [node.addr for node in record["node_inventory"]] == ["02"]

    asyncio.run(_run())


def test_subscribe_htr_samples_handles_empty_non_htr(monkeypatch):
    async def _run() -> None:
        module = _load_ws_client()
        Client = module.WebSocket09Client

        class Stage1Sequence:
            def __iter__(self):
                return iter(())

            def __bool__(self) -> bool:
                return True

        class Stage1List(list):
            def __bool__(self) -> bool:
                return True

        class Stage2List(list):
            def __bool__(self) -> bool:
                return False

        orig_list = list

        class StageAwareList(list):
            def __new__(cls, iterable=()):  # type: ignore[override]
                if isinstance(iterable, Stage1Sequence):
                    return Stage1List(orig_list(iterable))
                if isinstance(iterable, Stage1List):
                    return Stage2List(orig_list(iterable))
                return list.__new__(cls, orig_list(iterable))

        monkeypatch.setitem(module.__dict__, "list", StageAwareList)

        def fake_addresses(inventory: list[Any], known_types: Any = None) -> tuple[dict[str, Any], set[str]]:
            mapping: dict[str, Any] = {"htr": [node.addr for node in inventory if getattr(node, "type", "") == "htr"]}
            mapping["acm"] = Stage1Sequence()
            return mapping, set()

        monkeypatch.setattr(module, "addresses_by_node_type", fake_addresses)

        hass = types.SimpleNamespace(
            loop=asyncio.get_event_loop(),
            data={module.DOMAIN: {"entry": {"energy_coordinator": types.SimpleNamespace(update_addresses=MagicMock())}}},
        )
        coordinator = types.SimpleNamespace(
            _node_inventory=module.list(
                module.build_node_inventory({"nodes": [{"type": "htr", "addr": "01"}]})
            ),
            _nodes={},
            data={"dev": {}},
        )
        api = types.SimpleNamespace(_session=None)
        client = Client(
            hass,
            entry_id="entry",
            dev_id="dev",
            api_client=api,
            coordinator=coordinator,
        )

        class DummyWS:
            def __init__(self) -> None:
                self.sent: list[str] = []

            async def send_str(self, data: str) -> None:
                self.sent.append(data)

        ws = DummyWS()
        client._ws = ws

        await client._subscribe_htr_samples()

        # Only the heater address should be subscribed; accumulator skipped via continue
        assert ws.sent == [
            '5::/api/v2/socket_io:{"name":"subscribe","args":["/htr/01/samples"]}'
        ]

    asyncio.run(_run())


def test_dispatch_nodes_uses_helper(monkeypatch: pytest.MonkeyPatch) -> None:
    module = _load_ws_client()
    Client = module.WebSocket09Client

    helper_calls: list[tuple[Any, Any]] = []

    original_helper = Client._apply_heater_addresses

    def helper(self: Any, addr_map: Any, *, inventory: Any = None) -> Any:
        helper_calls.append((addr_map, inventory))
        return original_helper(self, addr_map, inventory=inventory)

    monkeypatch.setattr(Client, "_apply_heater_addresses", helper)

    dispatcher_calls: list[tuple[str, dict[str, Any]]] = []

    def fake_dispatcher(hass: Any, signal: str, payload: dict[str, Any]) -> None:
        dispatcher_calls.append((signal, payload))

    monkeypatch.setattr(module, "async_dispatcher_send", fake_dispatcher)
    monkeypatch.setattr(ws_core, "async_dispatcher_send", fake_dispatcher)

    class FakeEnergyCoordinator:
        def __init__(self) -> None:
            self.calls: list[Any] = []

        def update_addresses(self, addrs: Any) -> None:
            self.calls.append(addrs)

    energy = FakeEnergyCoordinator()

    class DummyLoop:
        def call_soon_threadsafe(self, callback: Any) -> None:
            callback()

    hass = types.SimpleNamespace(
        loop=DummyLoop(),
        data={module.DOMAIN: {"entry": {"ws_state": {}, "energy_coordinator": energy}}},
    )

    class RecordingCoordinator:
        def __init__(self) -> None:
            self.nodes_updates: list[Any] = []
            self.data = {
                "dev": {
                    "nodes_by_type": {},
                    "htr": {
                        "addrs": [],
                        "settings": {},
                        "advanced": {},
                        "samples": {},
                    },
                }
            }

        def update_nodes(self, nodes: dict[str, Any], inventory: list[Any]) -> None:
            self.nodes_updates.append((nodes, inventory))

    coordinator = RecordingCoordinator()
    api = types.SimpleNamespace(_session=None)
    client = Client(
        hass,
        entry_id="entry",
        dev_id="dev",
        api_client=api,
        coordinator=coordinator,
    )

    payload = {
        "nodes": [
            {"addr": "01", "type": "htr"},
            {"addr": "02", "type": "htr"},
            {"addr": "A1", "type": "acm"},
        ]
    }

    result = client._dispatch_nodes(payload)

    assert helper_calls
    addr_map_arg = helper_calls[0][0]
    assert {
        key: sorted(value) for key, value in addr_map_arg.items()
    } == {"acm": ["A1"], "htr": ["01", "02"]}
    inventory_arg = helper_calls[0][1]
    assert inventory_arg is None
    assert coordinator.nodes_updates
    raw_nodes_arg, inventory = coordinator.nodes_updates[0]
    assert raw_nodes_arg == payload
    assert energy.calls == [{"htr": ["01", "02"], "acm": ["A1"]}]
    record = hass.data[module.DOMAIN]["entry"]
    assert "node_inventory" in record and record["node_inventory"] is inventory
    assert sorted(
        (getattr(node, "type", None), getattr(node, "addr", None)) for node in inventory
    ) == [("acm", "A1"), ("htr", "01"), ("htr", "02")]
    assert coordinator.nodes_updates[0][1] is record["node_inventory"]
    assert {
        key: sorted(value) for key, value in result.items()
    } == {"acm": ["A1"], "htr": ["01", "02"]}
    assert dispatcher_calls


<<<<<<< HEAD
def test_dispatch_nodes_reuses_cached_inventory(
    monkeypatch: pytest.MonkeyPatch,
) -> None:
    module = _load_ws_client()
    Client = module.WebSocket09Client

    helper_calls: list[tuple[Any, Any]] = []

    original_helper = Client._apply_heater_addresses

    def helper(self: Any, addr_map: Any, *, inventory: Any = None) -> Any:
        helper_calls.append((addr_map, inventory))
        return original_helper(self, addr_map, inventory=inventory)

    monkeypatch.setattr(Client, "_apply_heater_addresses", helper)

    class FakeEnergyCoordinator:
        def __init__(self) -> None:
            self.calls: list[Any] = []

        def update_addresses(self, addrs: Any) -> None:
            self.calls.append(addrs)

    energy = FakeEnergyCoordinator()

    class DummyLoop:
        def call_soon_threadsafe(self, callback: Any) -> None:
            callback()

    cached_payload = {"nodes": [{"addr": "01", "type": "htr"}]}
    cached_inventory = module.build_node_inventory(cached_payload)

    hass = types.SimpleNamespace(
        loop=DummyLoop(),
        data={
            module.DOMAIN: {
                "entry": {
                    "ws_state": {},
                    "energy_coordinator": energy,
                    "node_inventory": list(cached_inventory),
                    "nodes": {},
                }
            }
        },
    )

    class RecordingCoordinator:
        def __init__(self) -> None:
            self.nodes_updates: list[Any] = []
            self.data: dict[str, Any] = {}

        def update_nodes(self, nodes: dict[str, Any], inventory: list[Any]) -> None:
            self.nodes_updates.append((nodes, inventory))

    coordinator = RecordingCoordinator()
    api = types.SimpleNamespace(_session=None)
    client = Client(
=======
def test_dispatch_nodes_handles_empty_payload(
    monkeypatch: pytest.MonkeyPatch,
) -> None:
    module = _load_ws_client()
    module.async_dispatcher_send = MagicMock()
    monkeypatch.setattr(ws_core, "async_dispatcher_send", module.async_dispatcher_send)

    class DummyLoop:
        def call_soon_threadsafe(self, callback: Any) -> None:
            callback()

    hass = types.SimpleNamespace(
        loop=DummyLoop(),
        data={module.DOMAIN: {"entry": {"ws_state": {}}}},
    )

    coordinator = types.SimpleNamespace(update_nodes=MagicMock(), data={"dev": {}})
    api = types.SimpleNamespace(_session=None)

    
def test_dispatch_nodes_returns_empty_for_non_mapping() -> None:
    module = _load_ws_client()

    loop = types.SimpleNamespace(call_soon_threadsafe=None, create_task=lambda *a, **k: None)
    hass = types.SimpleNamespace(loop=loop, data={module.DOMAIN: {"entry": {}}})
    coordinator = types.SimpleNamespace()
    api = types.SimpleNamespace(_session=None)

    client = module.WebSocket09Client(
        hass,
        entry_id="entry",
        dev_id="dev",
        api_client=api,
        coordinator=coordinator,
    )

    result = client._dispatch_nodes([1, 2, 3])

    assert result == {}


def test_dispatch_nodes_handles_missing_raw_nodes(monkeypatch: pytest.MonkeyPatch) -> None:
    module = _load_ws_client()

    dispatched: list[tuple[str, dict[str, Any]]] = []

    def fake_dispatcher(hass: Any, signal: str, payload: dict[str, Any]) -> None:
        dispatched.append((signal, payload))

    monkeypatch.setattr(module, "async_dispatcher_send", fake_dispatcher)

    captured_raw: list[Any] = []

    def fake_builder(raw: Any) -> list[Any]:
        captured_raw.append(raw)
        return []

    monkeypatch.setattr(module, "build_node_inventory", fake_builder)
    monkeypatch.setattr(module, "addresses_by_node_type", lambda _inv, **_kw: ({}, set()))
    monkeypatch.setattr(module, "normalize_heater_addresses", lambda addr_map: (addr_map, {}))

    loop = types.SimpleNamespace(
        call_soon_threadsafe=lambda callback, *args: callback(*args),
        create_task=lambda *a, **k: None,
    )
    hass = types.SimpleNamespace(loop=loop, data={module.DOMAIN: {"entry": {}}})
    coordinator = types.SimpleNamespace(update_nodes=MagicMock(), data={"dev": {}})
    api = types.SimpleNamespace(_session=None)

    client = module.WebSocket09Client(
>>>>>>> f0b92d56
        hass,
        entry_id="entry",
        dev_id="dev",
        api_client=api,
        coordinator=coordinator,
    )

<<<<<<< HEAD
    def explode_build(raw_nodes: Any) -> list[Any]:  # pragma: no cover - defensive
        raise AssertionError("build_node_inventory should not be called")

    monkeypatch.setattr(utils, "build_node_inventory", explode_build)

    payload = {"nodes": [{"addr": "01", "type": "htr"}]}

    result = client._dispatch_nodes(payload)

    assert result == {"htr": ["01"]}
    assert helper_calls
    assert helper_calls[0][1] is None
    assert coordinator.nodes_updates
    raw_nodes_arg, inventory = coordinator.nodes_updates[0]
    assert raw_nodes_arg == payload
    record = hass.data[module.DOMAIN]["entry"]
    assert record["nodes"] == payload
    assert record["node_inventory"] is inventory
    assert inventory and inventory[0] is cached_inventory[0]
    assert energy.calls == [{"htr": ["01"]}]
=======
    assert client._dispatch_nodes(None) == {}
    coordinator.update_nodes.assert_not_called()

    result = client._dispatch_nodes({"nodes": None, "nodes_by_type": {}})
    coordinator.update_nodes.assert_called_with({}, [])
    assert result == {}


    payload = {"nodes": None, "nodes_by_type": {}}

    result = client._dispatch_nodes(payload)

    assert captured_raw == [None]
    coordinator.update_nodes.assert_called_once_with({}, [])
    assert dispatched
    signal, dispatched_payload = dispatched[0]
    assert signal == module.signal_ws_data("entry")
    assert dispatched_payload["dev_id"] == "dev"
    assert result == {}

    record = hass.data[module.DOMAIN]["entry"]
    assert record.get("nodes") == {}
>>>>>>> f0b92d56

def test_mark_event_promotes_to_healthy(monkeypatch: pytest.MonkeyPatch) -> None:
    module = _load_ws_client()
    module.async_dispatcher_send = MagicMock()
    loop = asyncio.new_event_loop()
    hass = types.SimpleNamespace(
        loop=loop,
        data={module.DOMAIN: {"entry": {"ws_state": {}}}},
    )
    coordinator = types.SimpleNamespace()
    api = types.SimpleNamespace(_session=None)
    client = module.WebSocket09Client(
        hass,
        entry_id="entry",
        dev_id="dev",
        api_client=api,
        coordinator=coordinator,
    )
    client._connected_since = 500.0
    client._healthy_since = None
    client._stats.frames_total = 7
    client._stats.events_total = 3
    monkeypatch.setattr(module.time, "time", lambda: 805.0)
    monkeypatch.setattr(ws_core.time, "time", lambda: 805.0)

    client._mark_event(paths=None)

    ws_state = hass.data[module.DOMAIN]["entry"]["ws_state"]["dev"]
    assert ws_state["status"] == "healthy"
    assert ws_state["healthy_since"] == 805.0
    assert ws_state["last_event_at"] == 805.0
    assert ws_state["frames_total"] == 7
    assert ws_state["events_total"] == 3
    assert client._healthy_since == 805.0
    module.async_dispatcher_send.assert_called_with(
        hass,
        module.signal_ws_status("entry"),
        {"dev_id": "dev", "status": "healthy"},
    )
    loop.close()


def test_status_and_event_share_state_bucket(
    monkeypatch: pytest.MonkeyPatch,
) -> None:
    module = _load_ws_client()
    module.async_dispatcher_send = MagicMock()
    loop = asyncio.new_event_loop()
    hass = types.SimpleNamespace(loop=loop, data={})
    coordinator = types.SimpleNamespace()
    api = types.SimpleNamespace(_session=None)
    client = module.WebSocket09Client(
        hass,
        entry_id="entry",
        dev_id="dev",
        api_client=api,
        coordinator=coordinator,
    )

    state = hass.data[module.DOMAIN]["entry"]["ws_state"]["dev"]
    assert client._ws_state_bucket() is state

    monkeypatch.setattr(module.time, "time", lambda: 1000.0)
    client._update_status("connecting")
    assert hass.data[module.DOMAIN]["entry"]["ws_state"]["dev"] is state
    assert state["status"] == "connecting"

    client._stats.frames_total = 4
    client._stats.events_total = 2
    monkeypatch.setattr(module.time, "time", lambda: 1500.0)
    client._mark_event(paths=None, count_event=True)

    assert hass.data[module.DOMAIN]["entry"]["ws_state"]["dev"] is state
    assert state["status"] == "connecting"
    assert state["frames_total"] == 4
    assert state["events_total"] == 3
    assert state["last_event_at"] == 1500.0

    loop.close()


def test_heartbeat_loop_sends_until_cancel(monkeypatch: pytest.MonkeyPatch) -> None:
    async def _run() -> None:
        module = _load_ws_client()
        dispatcher = MagicMock()
        monkeypatch.setattr(module, "async_dispatcher_send", dispatcher)
        loop = asyncio.get_event_loop()
        hass = types.SimpleNamespace(loop=loop, data={module.DOMAIN: {"entry": {}}})
        coordinator = types.SimpleNamespace()
        api = types.SimpleNamespace(_session=None)
        client = module.WebSocket09Client(
            hass,
            entry_id="entry",
            dev_id="dev",
            api_client=api,
            coordinator=coordinator,
        )
        client._hb_send_interval = 1.5

        send_calls: list[str] = []
        send_event = asyncio.Event()

        async def fake_send(data: str) -> None:
            send_calls.append(data)
            if len(send_calls) >= 3:
                send_event.set()

        client._send_text = AsyncMock(side_effect=fake_send)

        orig_sleep = asyncio.sleep
        sleep_calls: list[float] = []

        async def fast_sleep(delay: float) -> None:
            sleep_calls.append(delay)
            await orig_sleep(0)

        monkeypatch.setattr(module.asyncio, "sleep", fast_sleep)
        monkeypatch.setattr(ws_core.asyncio, "sleep", fast_sleep)

        now = 2_000.0

        def fake_time() -> float:
            nonlocal now
            now += 1.0
            return now

        monkeypatch.setattr(module.time, "time", fake_time)

        client._update_status("connected")
        status_signal = module.signal_ws_status("entry")

        task = asyncio.create_task(client._heartbeat_loop())
        await asyncio.wait_for(send_event.wait(), timeout=0.2)
        task.cancel()
        await task

        client._update_status("disconnected")

        assert send_calls[:3] == ["2::", "2::", "2::"]
        assert sleep_calls[:3] == [pytest.approx(1.5)] * 3

        status_payloads = [
            call.args[2]
            for call in dispatcher.call_args_list
            if call.args[1] == status_signal
        ]
        assert status_payloads[-2:] == [
            {"dev_id": "dev", "status": "connected"},
            {"dev_id": "dev", "status": "disconnected"},
        ]

        ws_state = hass.data[module.DOMAIN]["entry"].setdefault("ws_state", {})["dev"]
        assert ws_state["status"] == "disconnected"
        assert ws_state["frames_total"] == client._stats.frames_total
        assert ws_state["events_total"] == client._stats.events_total
        assert ws_state["last_event_at"] is None

    asyncio.run(_run())


def test_is_running_property() -> None:
    async def _run() -> None:
        module = _load_ws_client()
        hass = types.SimpleNamespace(
            loop=asyncio.get_event_loop(),
            data={module.DOMAIN: {"entry": {"ws_state": {}}}},
        )
        coordinator = types.SimpleNamespace()
        api = types.SimpleNamespace(_session=None)
        client = module.WebSocket09Client(
            hass,
            entry_id="entry",
            dev_id="dev",
            api_client=api,
            coordinator=coordinator,
        )
        assert client.is_running() is False
        task = client.start()
        assert client.is_running() is True
        await client.stop()
        assert client.is_running() is False
        await asyncio.sleep(0)
        if not task.done():
            task.cancel()

    asyncio.run(_run())


def test_handshake_success_resets_backoff() -> None:
    async def _run() -> None:
        module = _load_ws_client(get_responses=[(200, "abc:15:0:websocket")])
        session = module.aiohttp.testing.FakeClientSession()
        hass = types.SimpleNamespace(
            loop=asyncio.get_event_loop(),
            data={module.DOMAIN: {"entry": {"ws_state": {}}}},
        )
        coordinator = types.SimpleNamespace()
        async def authed_headers() -> dict[str, str]:
            return {"Authorization": "Bearer tok"}

        api = types.SimpleNamespace(
            _session=session, _authed_headers=authed_headers
        )
        client = module.WebSocket09Client(
            hass,
            entry_id="entry",
            dev_id="dev",
            api_client=api,
            coordinator=coordinator,
            session=session,
        )
        client._backoff_idx = 3
        sid, hb = await client._handshake()
        assert (sid, hb) == ("abc", 15)
        assert client._backoff_idx == 0

    asyncio.run(_run())


def test_heartbeat_loop_handles_send_errors() -> None:
    async def _run() -> None:
        module = _load_ws_client()
        hass = types.SimpleNamespace(
            loop=asyncio.get_event_loop(),
            data={module.DOMAIN: {"entry": {"ws_state": {}}}},
        )
        coordinator = types.SimpleNamespace()
        api = types.SimpleNamespace(_session=None)
        client = module.WebSocket09Client(
            hass,
            entry_id="entry",
            dev_id="dev",
            api_client=api,
            coordinator=coordinator,
        )
        client._hb_send_interval = 0

        async def fail_send(_data: str) -> None:
            raise RuntimeError("boom")

        client._send_text = fail_send  # type: ignore[assignment]
        task = asyncio.create_task(client._heartbeat_loop())
        result = await asyncio.wait_for(task, timeout=0.1)
        assert result is None

    asyncio.run(_run())


def test_read_loop_returns_when_ws_missing() -> None:
    async def _run() -> None:
        module = _load_ws_client()
        hass = types.SimpleNamespace(
            loop=asyncio.get_event_loop(),
            data={module.DOMAIN: {"entry": {"ws_state": {}}}},
        )
        coordinator = types.SimpleNamespace()
        api = types.SimpleNamespace(_session=None)
        client = module.WebSocket09Client(
            hass,
            entry_id="entry",
            dev_id="dev",
            api_client=api,
            coordinator=coordinator,
        )
        client._ws = None
        assert await client._read_loop() is None

    asyncio.run(_run())


def test_read_loop_handles_close_and_error_messages() -> None:
    async def _run() -> None:
        module = _load_ws_client()
        session = module.aiohttp.testing.FakeClientSession()
        hass = types.SimpleNamespace(
            loop=asyncio.get_event_loop(),
            data={module.DOMAIN: {"entry": {"ws_state": {}}}},
        )
        coordinator = types.SimpleNamespace()
        api = types.SimpleNamespace(_session=session)
        client = module.WebSocket09Client(
            hass,
            entry_id="entry",
            dev_id="dev",
            api_client=api,
            coordinator=coordinator,
            session=session,
        )

        ws = module.aiohttp.testing.FakeWebSocket()
        ws.queue_message({
            "type": module.aiohttp.WSMsgType.TEXT,
            "data": f"1::{module.WS_NAMESPACE}",
        })
        ws.queue_message({
            "type": module.aiohttp.WSMsgType.CLOSED,
            "extra": "bye",
        })
        ws.close_code = 1000
        client._ws = ws
        with pytest.raises(RuntimeError, match="websocket closed"):
            await client._read_loop()

        ws2 = module.aiohttp.testing.FakeWebSocket()
        ws2.queue_message({"type": module.aiohttp.WSMsgType.ERROR})
        client._ws = ws2
        with pytest.raises(RuntimeError, match="websocket error"):
            await client._read_loop()

    asyncio.run(_run())


def test_handle_event_seeds_device_state() -> None:
    module = _load_ws_client()
    loop = types.SimpleNamespace(create_task=lambda *_args, **_kwargs: None)
    hass = types.SimpleNamespace(loop=loop, data={})
    coordinator = types.SimpleNamespace(data=None)
    api = types.SimpleNamespace(_session=None)
    client = module.WebSocket09Client(
        hass,
        entry_id="entry",
        dev_id="dev",
        api_client=api,
        coordinator=coordinator,
    )
    client._stats.frames_total = 0
    event = {
        "name": "data",
        "args": [
            [
                {"path": "/mgr/nodes", "body": {"nodes": [{"addr": "A", "type": "htr"}]}},
                {"path": "/htr/A/settings", "body": {"mode": "auto"}},
                {"path": "/htr/A/advanced_setup", "body": {"foo": "bar"}},
                {"path": "/htr/A/samples", "body": []},
                {"path": "/status", "body": {"ok": True}},
            ]
        ],
    }
    client._handle_event(event)
    assert "dev" in coordinator.data
    dev_state = coordinator.data["dev"]
    assert dev_state["nodes"] == {"nodes": [{"addr": "A", "type": "htr"}]}
    assert dev_state["htr"]["settings"]["A"]["mode"] == "auto"


def test_handle_event_invalid_inputs_are_ignored() -> None:
    module = _load_ws_client()
    loop = asyncio.new_event_loop()
    hass = types.SimpleNamespace(
        loop=loop,
        data={module.DOMAIN: {"entry": {"ws_state": {}}}},
    )
    coordinator = types.SimpleNamespace(data={})
    session = module.aiohttp.testing.FakeClientSession()
    api = types.SimpleNamespace(_session=session)
    client = module.WebSocket09Client(
        hass,
        entry_id="entry",
        dev_id="dev",
        api_client=api,
        coordinator=coordinator,
        session=session,
    )

    client._handle_event("not-a-dict")
    client._handle_event({"name": "other", "args": []})
    client._handle_event({"name": "data", "args": "bad"})
    client._handle_event({"name": "data", "args": ["bad"]})
    client._handle_event({"name": "data", "args": [["not-dict"]]})
    client._handle_event({"name": "data", "args": [[{"path": None, "body": {}}]]})


def test_handle_event_adds_missing_htr_bucket(
    monkeypatch: pytest.MonkeyPatch,
) -> None:
    module = _load_ws_client()
    Client = module.WebSocket09Client
    original = Client._ensure_type_bucket
    call_record: list[str] = []

    def wrapper(self: Any, dev_map: Any, nodes_by_type: Any, node_type: str) -> Any:
        call_record.append(node_type)
        return original(self, dev_map, nodes_by_type, node_type)

    monkeypatch.setattr(Client, "_ensure_type_bucket", wrapper)

    loop = asyncio.new_event_loop()
    hass = types.SimpleNamespace(
        loop=loop,
        data={module.DOMAIN: {"entry": {"energy_coordinator": types.SimpleNamespace(update_addresses=MagicMock())}}},
    )
    class FakeDevMap(dict):
        def __contains__(self, key: Any) -> bool:
            if key == "htr":
                return False
            return super().__contains__(key)

    coordinator = types.SimpleNamespace(data={"dev": FakeDevMap({"nodes_by_type": {}})})
    session = module.aiohttp.testing.FakeClientSession()
    api = types.SimpleNamespace(_session=session)
    client = Client(
        hass,
        entry_id="entry",
        dev_id="dev",
        api_client=api,
        coordinator=coordinator,
        session=session,
    )

    event = {
        "name": "data",
        "args": [
            [
                {"path": "", "body": {}},
                {
                    "path": "/api/v2/devs/dev/mgr/nodes",
                    "body": {"nodes": [{"type": "htr", "addr": "1"}]},
                },
            ]
        ],
    }

    client._handle_event(event)
    dev_state = coordinator.data["dev"]
    assert dev_state["htr"]["addrs"] == ["1"]
    assert "htr" in call_record

    loop.close()


def test_parse_handshake_body_defaults() -> None:
    module = _load_ws_client()
    session = module.aiohttp.testing.FakeClientSession()
    loop = types.SimpleNamespace(create_task=lambda *_args, **_kwargs: None)
    hass = types.SimpleNamespace(
        loop=loop,
        data={module.DOMAIN: {"entry": {"ws_state": {}}}},
    )
    coordinator = types.SimpleNamespace()
    api = types.SimpleNamespace(_session=session)
    client = module.WebSocket09Client(
        hass,
        entry_id="entry",
        dev_id="dev",
        api_client=api,
        coordinator=coordinator,
        session=session,
    )
    sid, hb = client._parse_handshake_body("sid:not-a-number")
    assert sid == "sid"
    assert hb == 60


def test_parse_handshake_body_invalid() -> None:
    module = _load_ws_client()
    session = module.aiohttp.testing.FakeClientSession()
    loop = types.SimpleNamespace(create_task=lambda *_args, **_kwargs: None)
    hass = types.SimpleNamespace(
        loop=loop,
        data={module.DOMAIN: {"entry": {"ws_state": {}}}},
    )
    coordinator = types.SimpleNamespace()
    api = types.SimpleNamespace(_session=session)
    client = module.WebSocket09Client(
        hass,
        entry_id="entry",
        dev_id="dev",
        api_client=api,
        coordinator=coordinator,
        session=session,
    )

    with pytest.raises(RuntimeError):
        client._parse_handshake_body("invalid")


def test_send_text_no_ws() -> None:
    module = _load_ws_client()
    loop = types.SimpleNamespace(create_task=lambda *_args, **_kwargs: None)
    hass = types.SimpleNamespace(loop=loop, data={})
    coordinator = types.SimpleNamespace()
    api = types.SimpleNamespace(_session=None)
    client = module.WebSocket09Client(
        hass,
        entry_id="entry",
        dev_id="dev",
        api_client=api,
        coordinator=coordinator,
    )
    asyncio.run(client._send_text("data"))


def test_force_refresh_token_handles_missing_attribute() -> None:
    async def _run() -> None:
        module = _load_ws_client()
        hass = types.SimpleNamespace(loop=asyncio.get_event_loop(), data={})
        coordinator = types.SimpleNamespace()
        session = module.aiohttp.testing.FakeClientSession()
        client = module.WebSocket09Client(
            hass,
            entry_id="entry",
            dev_id="dev",
            api_client=types.SimpleNamespace(_session=session),
            coordinator=coordinator,
            session=session,
        )

        class TokenClient:
            def __init__(self) -> None:
                self.calls = 0

            async def _ensure_token(self) -> None:
                self.calls += 1

            def __setattr__(self, name: str, value: Any) -> None:
                if name == "_access_token":
                    raise RuntimeError("fail")
                object.__setattr__(self, name, value)

        token_client = TokenClient()
        client._client = token_client  # type: ignore[assignment]
        await client._force_refresh_token()
        assert token_client.calls == 1

    asyncio.run(_run())


def test_api_base_fallback_to_default() -> None:
    module = _load_ws_client()
    loop = types.SimpleNamespace(create_task=lambda *_args, **_kwargs: None)
    hass = types.SimpleNamespace(loop=loop, data={})
    coordinator = types.SimpleNamespace()
    client = module.WebSocket09Client(
        hass,
        entry_id="entry",
        dev_id="dev",
        api_client=types.SimpleNamespace(_session=None),
        coordinator=coordinator,
    )
    client._client = types.SimpleNamespace(api_base="")  # type: ignore[assignment]
    assert client._api_base() == module.API_BASE


def test_api_base_strips_trailing_slash() -> None:
    module = _load_ws_client()
    loop = types.SimpleNamespace(create_task=lambda *_args, **_kwargs: None)
    hass = types.SimpleNamespace(loop=loop, data={})
    coordinator = types.SimpleNamespace()
    client = module.WebSocket09Client(
        hass,
        entry_id="entry",
        dev_id="dev",
        api_client=types.SimpleNamespace(_session=None),
        coordinator=coordinator,
    )
    client._client = types.SimpleNamespace(api_base="https://api.example.com/path/")  # type: ignore[assignment]
    assert client._api_base() == "https://api.example.com/path"


def test_runner_cleanup_handles_ws_close_errors() -> None:
    async def _run() -> None:
        module = _load_ws_client()
        session = module.aiohttp.testing.FakeClientSession()
        loop = asyncio.get_event_loop()
        hass = types.SimpleNamespace(
            loop=loop,
            data={module.DOMAIN: {"entry": {"ws_state": {}}}},
        )
        coordinator = types.SimpleNamespace()
        api = types.SimpleNamespace(
            _session=session,
            _authed_headers=AsyncMock(
                return_value={"Authorization": "Bearer cached"}
            ),
            _ensure_token=AsyncMock(),
        )

        client = module.WebSocket09Client(
            hass,
            entry_id="entry",
            dev_id="dev",
            api_client=api,
            coordinator=coordinator,
            session=session,
        )

        class BoomWS:
            def __init__(self) -> None:
                self.close_calls = 0

            async def close(self) -> None:
                self.close_calls += 1
                raise RuntimeError("close fail")

            def exception(self) -> BaseException | None:
                return None

        boom_ws = BoomWS()

        async def fake_connect(_sid: str) -> None:
            client._ws = boom_ws

        client._connect_ws = fake_connect  # type: ignore[assignment]
        client._join_namespace = AsyncMock()
        client._send_snapshot_request = AsyncMock()
        client._subscribe_htr_samples = AsyncMock()
        client._heartbeat_loop = AsyncMock()

        async def fake_read_loop() -> None:
            client._closing = True
            raise RuntimeError("read fail")

        client._read_loop = fake_read_loop  # type: ignore[assignment]
        client._handshake = AsyncMock(return_value=("sid", 15))

        await client._runner()

        assert boom_ws.close_calls == 1

    asyncio.run(_run())


def test_handshake_status_error_raises_handshake_error() -> None:
    async def _run() -> None:
        module = _load_ws_client(get_responses=[{"status": 503, "body": "oops"}])
        session = module.aiohttp.testing.FakeClientSession()
        loop = asyncio.get_event_loop()
        hass = types.SimpleNamespace(
            loop=loop,
            data={module.DOMAIN: {"entry": {"ws_state": {}}}},
        )
        coordinator = types.SimpleNamespace()
        api = types.SimpleNamespace(
            _session=session,
            _authed_headers=AsyncMock(
                return_value={"Authorization": "Bearer cached"}
            ),
            _ensure_token=AsyncMock(),
        )
        client = module.WebSocket09Client(
            hass,
            entry_id="entry",
            dev_id="dev",
            api_client=api,
            coordinator=coordinator,
            session=session,
        )

        with pytest.raises(module.HandshakeError) as err:
            await client._handshake()

        assert err.value.status == 503

    asyncio.run(_run())


def test_handle_event_basic_validation() -> None:
    module = _load_ws_client()
    session = module.aiohttp.testing.FakeClientSession()
    loop = types.SimpleNamespace(create_task=lambda *_args, **_kwargs: None)
    coordinator = types.SimpleNamespace(data={}, _addrs=lambda: [])
    hass = types.SimpleNamespace(
        loop=loop,
        data={module.DOMAIN: {"entry": {"ws_state": {}}}},
    )
    api = types.SimpleNamespace(_session=session)
    client = module.WebSocket09Client(
        hass,
        entry_id="entry",
        dev_id="dev",
        api_client=api,
        coordinator=coordinator,
        session=session,
    )

    client._handle_event(None)
    client._handle_event({"name": "noop", "args": []})
    client._handle_event({"name": "data", "args": "bad"})
    client._handle_event({"name": "data", "args": ["bad"]})
    client._handle_event({"name": "data", "args": [[123]]})
    client._handle_event({"name": "data", "args": [[{"path": None, "body": {}}]]})

    assert coordinator.data == {}


def test_parse_handshake_body_requires_two_parts() -> None:
    module = _load_ws_client()
    session = module.aiohttp.testing.FakeClientSession()
    loop = types.SimpleNamespace(create_task=lambda *_args, **_kwargs: None)
    hass = types.SimpleNamespace(
        loop=loop,
        data={module.DOMAIN: {"entry": {"ws_state": {}}}},
    )
    coordinator = types.SimpleNamespace()
    api = types.SimpleNamespace(_session=session)
    client = module.WebSocket09Client(
        hass,
        entry_id="entry",
        dev_id="dev",
        api_client=api,
        coordinator=coordinator,
        session=session,
    )

    with pytest.raises(RuntimeError):
        client._parse_handshake_body("single")


def test_mark_event_unique_paths() -> None:
    module = _load_ws_client()
    loop = types.SimpleNamespace(create_task=lambda *_args, **_kwargs: None)
    hass = types.SimpleNamespace(
        loop=loop,
        data={module.DOMAIN: {"entry": {"ws_state": {}}}},
    )
    coordinator = types.SimpleNamespace()
    client = module.WebSocket09Client(
        hass,
        entry_id="entry",
        dev_id="dev",
        api_client=types.SimpleNamespace(_session=None),
        coordinator=coordinator,
    )
    old_level = module._LOGGER.level
    module._LOGGER.setLevel(logging.DEBUG)
    try:
        client._mark_event(paths=["/a", "/a", "/b", "/c", "/d", "/e"])
    finally:
        module._LOGGER.setLevel(old_level)
    assert client._stats.last_paths == ["/a", "/b", "/c", "/d", "/e"]


def test_detect_protocol_uses_hint_and_base() -> None:
    module = _load_ws_client()

    loop = types.SimpleNamespace(create_task=lambda *_args, **_kwargs: None)
    hass = types.SimpleNamespace(loop=loop, data={module.DOMAIN: {"entry": {}}})
    coordinator = types.SimpleNamespace()
    client = module.WebSocketClient(
        hass,
        entry_id="entry",
        dev_id="dev",
        api_client=types.SimpleNamespace(api_base="https://api-tevolve.example", _session=None),
        coordinator=coordinator,
    )

    assert client._detect_protocol() == "engineio2"

    client._protocol_hint = "socketio09"
    assert client._detect_protocol() == "socketio09"


def test_engineio_ws_client_flow(
    monkeypatch: pytest.MonkeyPatch, caplog: pytest.LogCaptureFixture
) -> None:
    module = _load_ws_client()

    dispatcher_calls: list[tuple[str, dict[str, object]]] = []

    def fake_dispatcher(hass, signal: str, payload: dict[str, object]) -> None:
        dispatcher_calls.append((signal, payload))

    monkeypatch.setattr(module, "async_dispatcher_send", fake_dispatcher)
    monkeypatch.setattr(ws_core, "async_dispatcher_send", fake_dispatcher)

    async def _run() -> None:
        loop = asyncio.get_running_loop()
        caplog.set_level(logging.DEBUG, logger=module.__name__)

        node_updates: list[tuple[dict[str, Any], list[Any]]] = []
        energy_updates: list[Any] = []

        class RecordingCoordinator:
            def update_nodes(self, nodes: dict[str, Any], inventory: list[Any]) -> None:
                node_updates.append((copy.deepcopy(nodes), list(inventory)))

        class FakeEnergyCoordinator:
            def update_addresses(self, addrs: Iterable[str] | dict[str, Iterable[str]]) -> None:
                if isinstance(addrs, dict):
                    energy_updates.append({k: list(v) for k, v in addrs.items()})
                else:
                    energy_updates.append(list(addrs))

        hass = types.SimpleNamespace(
            loop=loop,
            data={
                module.DOMAIN: {
                    "entry": {
                        "ws_state": {},
                        "energy_coordinator": FakeEnergyCoordinator(),
                    }
                }
            },
        )
        coordinator = RecordingCoordinator()

        class FakeClient:
            api_base = "https://api-tevolve.termoweb.net/"

            async def _authed_headers(self) -> dict[str, str]:
                return {"Authorization": "Bearer tok"}

        client = module.WebSocketClient(
            hass,
            entry_id="entry",
            dev_id="dev",
            api_client=FakeClient(),
            coordinator=coordinator,
            protocol="engineio2",
        )

        assert client._detect_protocol() == "engineio2"
        client._protocol = "engineio2"
        client._update_status("starting")
        client._update_status("connecting")
        client._update_status("connected")

        handshake_payload = {
            "devs": [{"id": "dev"}],
            "permissions": {"dev": ["read"]},
        }
        client._on_frame(
            json.dumps({"event": "dev_handshake", "data": handshake_payload})
        )
        await asyncio.sleep(0)
        handshake_payload["devs"][0]["id"] = "mutated"
        assert client._handshake_payload is not None
        assert client._handshake_payload["devs"][0]["id"] == "dev"

        initial_update = {
            "nodes": {
                "htr": {"status": {"01": {"temp": 20}}},
                "acm": {"status": {"A1": {"mode": "eco"}}},
            }
        }
        client._on_frame(json.dumps({"event": "update", "data": initial_update}))
        await asyncio.sleep(0)

        dev_data_payload = {
            "nodes": {
                "htr": {"status": {"01": {"temp": 20}}},
                "acm": {"status": {"A1": {"mode": "eco"}}},
                "raw": {"meta": {"foo": "bar"}},
            }
        }
        client._on_frame(json.dumps({"event": "dev_data", "data": dev_data_payload}))
        await asyncio.sleep(0)

        incremental_update = {
            "nodes": {
                "htr": {"status": {"02": {"temp": 21}}},
                "acm": {"status": {"A2": {"mode": "boost"}}},
                "raw": {"meta": {"foo": "bar", "extra": True}},
                "metrics": 3,
            }
        }
        client._on_frame(json.dumps({"event": "update", "data": incremental_update}))
        await asyncio.sleep(0)

        client._on_frame(json.dumps({"event": "update", "data": None}))
        client._on_frame(json.dumps({"event": "unknown", "data": {}}))
        client._on_frame(json.dumps("literal"))
        client._on_frame("not-json")
        await asyncio.sleep(0)

        await client.stop()
        await asyncio.sleep(0)

        status_signal = module.signal_ws_status("entry")
        data_signal = module.signal_ws_data("entry")

        status_updates = [
            payload["status"]
            for signal, payload in dispatcher_calls
            if signal == status_signal
        ]
        assert status_updates[0] == "starting"
        assert "healthy" in status_updates
        assert status_updates[-1] == "stopped"

        data_payloads = [
            payload for signal, payload in dispatcher_calls if signal == data_signal
        ]
        assert len(data_payloads) == 3
        assert data_payloads[0]["nodes"] == initial_update["nodes"]
        assert data_payloads[1]["nodes"] == dev_data_payload["nodes"]
        assert data_payloads[2]["nodes"]["htr"]["status"] == {
            "01": {"temp": 20},
            "02": {"temp": 21},
        }
        assert data_payloads[2]["nodes"]["acm"]["status"] == {
            "A1": {"mode": "eco"},
            "A2": {"mode": "boost"},
        }
        assert data_payloads[2]["nodes"]["raw"] == {
            "meta": {"foo": "bar", "extra": True},
        }
        assert len(node_updates) == len(energy_updates) == 3
        assert node_updates[0][0] == initial_update["nodes"]
        assert node_updates[1][0] == dev_data_payload["nodes"]
        assert node_updates[2][0]["htr"]["status"]["02"]["temp"] == 21
        assert node_updates[2][0]["acm"]["status"]["A2"]["mode"] == "boost"
        assert all(set(update.keys()) == {"htr"} and not update["htr"] for update in energy_updates)
        assert client._nodes["nodes_by_type"]["htr"]["status"]["02"]["temp"] == 21
        assert client._nodes["nodes_by_type"]["acm"]["status"]["A2"]["mode"] == "boost"
        assert client._healthy_since is not None
        assert client._status == "stopped"
        assert "unknown node types" not in caplog.text

    asyncio.run(_run())


def test_engineio_logs_unknown_types(
    monkeypatch: pytest.MonkeyPatch, caplog: pytest.LogCaptureFixture
) -> None:
    module = _load_ws_client()

    dispatcher_calls: list[tuple[str, dict[str, object]]] = []

    def fake_dispatcher(hass, signal: str, payload: dict[str, object]) -> None:
        dispatcher_calls.append((signal, payload))

    monkeypatch.setattr(module, "async_dispatcher_send", fake_dispatcher)
    monkeypatch.setattr(ws_core, "async_dispatcher_send", fake_dispatcher)

    async def _run() -> None:
        loop = asyncio.get_running_loop()
        caplog.set_level(logging.DEBUG, logger=module.__name__)

        node_updates: list[tuple[dict[str, Any], list[Any]]] = []
        energy_updates: list[Any] = []

        class RecordingCoordinator:
            def update_nodes(self, nodes: dict[str, Any], inventory: list[Any]) -> None:
                node_updates.append((copy.deepcopy(nodes), list(inventory)))

        class FakeEnergyCoordinator:
            def update_addresses(self, addrs: Iterable[str] | dict[str, Iterable[str]]) -> None:
                if isinstance(addrs, dict):
                    energy_updates.append({k: list(v) for k, v in addrs.items()})
                else:
                    energy_updates.append(list(addrs))

        hass = types.SimpleNamespace(
            loop=loop,
            data={
                module.DOMAIN: {
                    "entry": {
                        "ws_state": {},
                        "energy_coordinator": FakeEnergyCoordinator(),
                    }
                }
            },
        )
        coordinator = RecordingCoordinator()

        class FakeClient:
            api_base = "https://api-tevolve.termoweb.net/"

            async def _authed_headers(self) -> dict[str, str]:
                return {"Authorization": "Bearer tok"}

        client = module.WebSocketClient(
            hass,
            entry_id="entry",
            dev_id="dev",
            api_client=FakeClient(),
            coordinator=coordinator,
            protocol="engineio2",
        )

        client._protocol = "engineio2"
        payload = {
            "nodes": {
                "nodes": [
                    {"addr": "X", "type": "gizmo"},
                    {"addr": "01", "type": "htr"},
                ]
            }
        }
        client._handle_dev_data(payload)
        await asyncio.sleep(0)

        assert any(
            "unknown node types in inventory: gizmo" in rec.message
            for rec in caplog.records
        )
        assert energy_updates == [{"htr": ["01"]}]
        assert node_updates

    asyncio.run(_run())


def test_engineio_stop_handles_cancelled_task(
    monkeypatch: pytest.MonkeyPatch,
) -> None:
    module = _load_ws_client()

    dispatcher_calls: list[tuple[str, dict[str, object]]] = []

    def fake_dispatcher(hass, signal: str, payload: dict[str, object]) -> None:
        dispatcher_calls.append((signal, payload))

    monkeypatch.setattr(module, "async_dispatcher_send", fake_dispatcher)
    monkeypatch.setattr(ws_core, "async_dispatcher_send", fake_dispatcher)

    async def _run() -> None:
        loop = asyncio.get_running_loop()
        hass = types.SimpleNamespace(loop=loop, data={})

        class FakeClient:
            api_base = "https://api-tevolve.termoweb.net/"

            async def _authed_headers(self) -> dict[str, str]:
                return {"Authorization": "Bearer token"}

        client = module.WebSocketClient(
            hass,
            entry_id="entry",
            dev_id="dev",
            api_client=FakeClient(),
            coordinator=types.SimpleNamespace(),
            protocol="engineio2",
        )

        async def hanging_runner(self: module.WebSocketClient) -> None:
            self._protocol = "engineio2"
            self._update_status("connecting")
            try:
                await asyncio.Future()
            finally:
                self._update_status("stopped")

        client._runner = types.MethodType(hanging_runner, client)

        task = client.start()
        await asyncio.sleep(0)
        assert not task.done()

        task.cancel()
        await asyncio.sleep(0)

        await client.stop()
        await asyncio.sleep(0)

        assert client._task is None
        status_signal = module.signal_ws_status("entry")
        status_updates = [
            payload["status"]
            for signal, payload in dispatcher_calls
            if signal == status_signal
        ]
        assert status_updates[-1] == "stopped"

    asyncio.run(_run())


def test_engineio_ws_url_requires_token() -> None:
    module = _load_ws_client()

    async def _run() -> None:
        loop = asyncio.get_running_loop()
        hass = types.SimpleNamespace(
            loop=loop,
            data={module.DOMAIN: {"entry": {"ws_state": {}}}},
        )
        coordinator = types.SimpleNamespace()

        class NoTokenClient:
            api_base = "https://api-tevolve.termoweb.net/"

            async def _authed_headers(self) -> dict[str, str]:
                return {}

        client = module.WebSocketClient(
            hass,
            entry_id="entry",
            dev_id="dev",
            api_client=NoTokenClient(),
            coordinator=coordinator,
            protocol="engineio2",
        )

        with pytest.raises(RuntimeError):
            await client.ws_url()

    asyncio.run(_run())<|MERGE_RESOLUTION|>--- conflicted
+++ resolved
@@ -2261,7 +2261,6 @@
     assert dispatcher_calls
 
 
-<<<<<<< HEAD
 def test_dispatch_nodes_reuses_cached_inventory(
     monkeypatch: pytest.MonkeyPatch,
 ) -> None:
@@ -2319,36 +2318,6 @@
     coordinator = RecordingCoordinator()
     api = types.SimpleNamespace(_session=None)
     client = Client(
-=======
-def test_dispatch_nodes_handles_empty_payload(
-    monkeypatch: pytest.MonkeyPatch,
-) -> None:
-    module = _load_ws_client()
-    module.async_dispatcher_send = MagicMock()
-    monkeypatch.setattr(ws_core, "async_dispatcher_send", module.async_dispatcher_send)
-
-    class DummyLoop:
-        def call_soon_threadsafe(self, callback: Any) -> None:
-            callback()
-
-    hass = types.SimpleNamespace(
-        loop=DummyLoop(),
-        data={module.DOMAIN: {"entry": {"ws_state": {}}}},
-    )
-
-    coordinator = types.SimpleNamespace(update_nodes=MagicMock(), data={"dev": {}})
-    api = types.SimpleNamespace(_session=None)
-
-    
-def test_dispatch_nodes_returns_empty_for_non_mapping() -> None:
-    module = _load_ws_client()
-
-    loop = types.SimpleNamespace(call_soon_threadsafe=None, create_task=lambda *a, **k: None)
-    hass = types.SimpleNamespace(loop=loop, data={module.DOMAIN: {"entry": {}}})
-    coordinator = types.SimpleNamespace()
-    api = types.SimpleNamespace(_session=None)
-
-    client = module.WebSocket09Client(
         hass,
         entry_id="entry",
         dev_id="dev",
@@ -2356,49 +2325,6 @@
         coordinator=coordinator,
     )
 
-    result = client._dispatch_nodes([1, 2, 3])
-
-    assert result == {}
-
-
-def test_dispatch_nodes_handles_missing_raw_nodes(monkeypatch: pytest.MonkeyPatch) -> None:
-    module = _load_ws_client()
-
-    dispatched: list[tuple[str, dict[str, Any]]] = []
-
-    def fake_dispatcher(hass: Any, signal: str, payload: dict[str, Any]) -> None:
-        dispatched.append((signal, payload))
-
-    monkeypatch.setattr(module, "async_dispatcher_send", fake_dispatcher)
-
-    captured_raw: list[Any] = []
-
-    def fake_builder(raw: Any) -> list[Any]:
-        captured_raw.append(raw)
-        return []
-
-    monkeypatch.setattr(module, "build_node_inventory", fake_builder)
-    monkeypatch.setattr(module, "addresses_by_node_type", lambda _inv, **_kw: ({}, set()))
-    monkeypatch.setattr(module, "normalize_heater_addresses", lambda addr_map: (addr_map, {}))
-
-    loop = types.SimpleNamespace(
-        call_soon_threadsafe=lambda callback, *args: callback(*args),
-        create_task=lambda *a, **k: None,
-    )
-    hass = types.SimpleNamespace(loop=loop, data={module.DOMAIN: {"entry": {}}})
-    coordinator = types.SimpleNamespace(update_nodes=MagicMock(), data={"dev": {}})
-    api = types.SimpleNamespace(_session=None)
-
-    client = module.WebSocket09Client(
->>>>>>> f0b92d56
-        hass,
-        entry_id="entry",
-        dev_id="dev",
-        api_client=api,
-        coordinator=coordinator,
-    )
-
-<<<<<<< HEAD
     def explode_build(raw_nodes: Any) -> list[Any]:  # pragma: no cover - defensive
         raise AssertionError("build_node_inventory should not be called")
 
@@ -2419,30 +2345,7 @@
     assert record["node_inventory"] is inventory
     assert inventory and inventory[0] is cached_inventory[0]
     assert energy.calls == [{"htr": ["01"]}]
-=======
-    assert client._dispatch_nodes(None) == {}
-    coordinator.update_nodes.assert_not_called()
-
-    result = client._dispatch_nodes({"nodes": None, "nodes_by_type": {}})
-    coordinator.update_nodes.assert_called_with({}, [])
-    assert result == {}
-
-
-    payload = {"nodes": None, "nodes_by_type": {}}
-
-    result = client._dispatch_nodes(payload)
-
-    assert captured_raw == [None]
-    coordinator.update_nodes.assert_called_once_with({}, [])
-    assert dispatched
-    signal, dispatched_payload = dispatched[0]
-    assert signal == module.signal_ws_data("entry")
-    assert dispatched_payload["dev_id"] == "dev"
-    assert result == {}
-
-    record = hass.data[module.DOMAIN]["entry"]
-    assert record.get("nodes") == {}
->>>>>>> f0b92d56
+
 
 def test_mark_event_promotes_to_healthy(monkeypatch: pytest.MonkeyPatch) -> None:
     module = _load_ws_client()
