--- conflicted
+++ resolved
@@ -314,7 +314,6 @@
 
     assert coord._nodes_by_type == {"htr": ["A"]}
     assert coord._addr_lookup == {"A": {"htr"}}
-<<<<<<< HEAD
 
 
 def test_register_node_address_normalizes_aliases() -> None:
@@ -392,8 +391,7 @@
     coord._merge_address_payload({"htr": ["1", "2"]})
 
     assert coord._addr_lookup == {"1": {"htr"}, "2": {"htr"}}
-=======
->>>>>>> 8c5c20e3
+
 
 
 def test_refresh_heater_updates_existing_and_new_data() -> None:
