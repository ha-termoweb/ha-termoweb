from __future__ import annotations

from datetime import datetime, timedelta, timezone
from types import SimpleNamespace

from typing import Any

import pytest

from conftest import _install_stubs, make_ws_payload

_install_stubs()

from custom_components.termoweb import heater as heater_module
from custom_components.termoweb.const import DOMAIN
from custom_components.termoweb.binary_sensor import HeaterBoostActiveBinarySensor
from custom_components.termoweb.sensor import (
    HeaterBoostEndSensor,
    HeaterBoostMinutesRemainingSensor,
)
from homeassistant.core import HomeAssistant
from homeassistant.util import dt as dt_util

HeaterNodeBase = heater_module.HeaterNodeBase


def test_heater_node_base_normalizes_address(monkeypatch: pytest.MonkeyPatch) -> None:
    calls: list[tuple[object, dict]] = []

    original = heater_module.normalize_node_addr

    def _record_normalize(value, **kwargs):
        calls.append((value, kwargs))
        return original(value, **kwargs)

    monkeypatch.setattr(heater_module, "normalize_node_addr", _record_normalize)

    coordinator = SimpleNamespace(hass=None)
    heater = HeaterNodeBase(coordinator, "entry", "dev", " 01 ", " Heater 01 ")

    assert heater._addr == "01"
    assert heater.device_info["identifiers"] == {
        (heater_module.DOMAIN, "dev", "01")
    }
    assert heater._attr_unique_id == f"{heater_module.DOMAIN}:dev:htr:01"
    assert calls == [(" 01 ", {})]


def test_heater_node_base_payload_matching_normalizes_address(
    monkeypatch: pytest.MonkeyPatch,
) -> None:
    calls: list[tuple[object, dict]] = []

    original = heater_module.normalize_node_addr

    def _record_normalize(value, **kwargs):
        calls.append((value, kwargs))
        return original(value, **kwargs)

    monkeypatch.setattr(heater_module, "normalize_node_addr", _record_normalize)

    coordinator = SimpleNamespace(hass=None)
    heater = HeaterNodeBase(coordinator, "entry", "dev", " 01 ", "Heater 01")

    assert heater._payload_matches_heater(make_ws_payload("dev", " 01 "))
    assert not heater._payload_matches_heater(make_ws_payload("dev", "02"))
    assert not heater._payload_matches_heater(make_ws_payload("dev", "  "))
    assert calls == [(" 01 ", {}), (" 01 ", {}), ("02", {}), ("  ", {})]


def test_boost_runtime_storage_roundtrip() -> None:
    """Ensure boost runtime helpers normalise addresses and defaults."""

    hass = HomeAssistant()
    entry_id = "entry-store"
    hass.data = {DOMAIN: {entry_id: {}}}

    assert (
        heater_module.get_boost_runtime_minutes(hass, entry_id, "acm", "01")
        is None
    )

    heater_module.set_boost_runtime_minutes(hass, entry_id, "acm", "01", 120)
    assert (
        heater_module.get_boost_runtime_minutes(hass, entry_id, "ACM", " 01 ")
        == 120
    )
    assert (
        heater_module.resolve_boost_runtime_minutes(
            hass,
            entry_id,
            "ACM",
            "01",
        )
        == 120
    )

    heater_module.set_boost_runtime_minutes(hass, entry_id, "acm", "01", None)
    assert (
        heater_module.get_boost_runtime_minutes(hass, entry_id, "acm", "01")
        is None
    )
    assert (
        heater_module.resolve_boost_runtime_minutes(
            hass,
            entry_id,
            "acm",
            "01",
        )
        == heater_module.DEFAULT_BOOST_DURATION
    )


<<<<<<< HEAD
def test_derive_boost_state_uses_resolver(monkeypatch: pytest.MonkeyPatch) -> None:
    """Verify boost metadata derivation favours the coordinator resolver."""

    base_now = datetime(2024, 1, 1, 0, 0, tzinfo=timezone.utc)
    monkeypatch.setattr(dt_util, "now", lambda: base_now)

    expected_end = base_now + timedelta(hours=1)

    class _Coordinator(SimpleNamespace):
        def resolve_boost_end(self, day, minute, *, now=None):
            return expected_end, 60

    settings = {"mode": "boost", "boost_end_day": 1, "boost_end_min": 60}
    state = heater_module.derive_boost_state(settings, _Coordinator())

    assert state.active is True
    assert state.minutes_remaining == 60
    assert state.end_datetime == expected_end
    assert state.end_iso == expected_end.isoformat()


def test_derive_boost_state_from_remaining(monkeypatch: pytest.MonkeyPatch) -> None:
    """Ensure boost metadata uses remaining minutes when resolver unavailable."""

    base_now = datetime(2024, 1, 1, 0, 0, tzinfo=timezone.utc)
    monkeypatch.setattr(dt_util, "now", lambda: base_now)

    settings = {"boost_remaining": "15"}
    state = heater_module.derive_boost_state(settings, SimpleNamespace())

    assert state.active is False
    assert state.minutes_remaining == 15
    assert state.end_iso == (base_now + timedelta(minutes=15)).isoformat()
    assert state.end_datetime == base_now + timedelta(minutes=15)


def test_derive_boost_state_parses_string_end(monkeypatch: pytest.MonkeyPatch) -> None:
    """Boost metadata should parse ISO formatted end timestamps."""

    base_now = datetime(2024, 1, 1, 0, 0, tzinfo=timezone.utc)
    monkeypatch.setattr(dt_util, "now", lambda: base_now)

    iso = "2024-01-01T00:30:00+00:00"
    settings = {"boost_active": True, "boost_end": iso}
    state = heater_module.derive_boost_state(settings, SimpleNamespace())

    assert state.active is True
    assert state.minutes_remaining is None
    assert state.end_iso == iso
    assert state.end_datetime == datetime(2024, 1, 1, 0, 30, tzinfo=timezone.utc)


def test_boost_entities_expose_state(monkeypatch: pytest.MonkeyPatch) -> None:
    """Ensure boost binary and sensor entities expose derived metadata."""

    base_now = datetime(2024, 1, 1, 0, 0, tzinfo=timezone.utc)
    monkeypatch.setattr(dt_util, "now", lambda: base_now)

    expected_end = base_now + timedelta(minutes=30)
    settings = {"mode": "boost", "boost_end_day": 1, "boost_end_min": 30}
    coordinator = SimpleNamespace(
        data={
            "dev": {
                "nodes_by_type": {
                    "acm": {"settings": {"1": settings}},
                }
            }
        },
        resolve_boost_end=lambda day, minute, *, now=None: (expected_end, 30),
    )

    boost_binary = HeaterBoostActiveBinarySensor(
        coordinator,
        "entry",
        "dev",
        "1",
        "Accumulator Boost Active",
        f"{DOMAIN}:dev:acm:1:boost_active",
        device_name="Accumulator",
        node_type="acm",
    )
    minutes_sensor = HeaterBoostMinutesRemainingSensor(
        coordinator,
        "entry",
        "dev",
        "1",
        "Accumulator Boost Minutes Remaining",
        f"{DOMAIN}:dev:acm:1:boost:minutes_remaining",
        device_name="Accumulator",
        node_type="acm",
    )
    end_sensor = HeaterBoostEndSensor(
        coordinator,
        "entry",
        "dev",
        "1",
        "Accumulator Boost End",
        f"{DOMAIN}:dev:acm:1:boost:end",
        device_name="Accumulator",
        node_type="acm",
    )

    assert boost_binary.is_on is True
    assert minutes_sensor.native_value == 30
    assert end_sensor.native_value == expected_end

    assert boost_binary.extra_state_attributes["boost_minutes_remaining"] == 30
    assert boost_binary.extra_state_attributes["boost_end"] == expected_end.isoformat()
    assert minutes_sensor.extra_state_attributes["boost_end"] == expected_end.isoformat()
    assert end_sensor.extra_state_attributes["boost_minutes_remaining"] == 30


def test_boost_entities_handle_missing_data() -> None:
    """Boost entities should gracefully handle missing settings."""

    coordinator = SimpleNamespace(
        data={
            "dev": {
                "nodes_by_type": {
                    "acm": {"settings": {"1": {}}},
                }
            }
        }
    )

    boost_binary = HeaterBoostActiveBinarySensor(
        coordinator,
        "entry",
        "dev",
        "1",
        "Accumulator Boost Active",
        f"{DOMAIN}:dev:acm:1:boost_active",
        device_name="Accumulator",
        node_type="acm",
    )
    minutes_sensor = HeaterBoostMinutesRemainingSensor(
        coordinator,
        "entry",
        "dev",
        "1",
        "Accumulator Boost Minutes Remaining",
        f"{DOMAIN}:dev:acm:1:boost:minutes_remaining",
        device_name="Accumulator",
        node_type="acm",
    )
    end_sensor = HeaterBoostEndSensor(
        coordinator,
        "entry",
        "dev",
        "1",
        "Accumulator Boost End",
        f"{DOMAIN}:dev:acm:1:boost:end",
        device_name="Accumulator",
        node_type="acm",
    )

    assert boost_binary.is_on is False
    assert minutes_sensor.native_value is None
    assert end_sensor.native_value is None
    assert boost_binary.extra_state_attributes["boost_end"] is None
    assert minutes_sensor.extra_state_attributes["boost_end"] is None
    assert end_sensor.extra_state_attributes["boost_minutes_remaining"] is None
=======
def test_coerce_boost_minutes_edge_cases() -> None:
    """Exercise defensive conversions for boost duration inputs."""

    coerce = heater_module._coerce_boost_minutes
    assert coerce(None) is None
    assert coerce(True) is None
    assert coerce(0) is None
    assert coerce(-5) is None
    assert coerce("   ") is None
    assert coerce("invalid") is None
    assert coerce("90") == 90
    assert coerce(120.7) == 120


def test_boost_runtime_store_handles_non_mapping() -> None:
    """Verify boost runtime store creation tolerates unexpected inputs."""

    assert heater_module._boost_runtime_store(None, create=False) == {}
    entry_data: dict[str, Any] = {}
    assert heater_module._boost_runtime_store(entry_data, create=False) == {}
    created = heater_module._boost_runtime_store(entry_data, create=True)
    assert created == {}
    assert entry_data[heater_module._BOOST_RUNTIME_KEY] is created


def test_boost_runtime_helpers_guard_invalid_structures() -> None:
    """Ensure get/set helpers short-circuit when data is malformed."""

    hass = HomeAssistant()
    entry_id = "entry-invalid"

    # Domain data missing prevents persistence.
    heater_module.set_boost_runtime_minutes(hass, entry_id, "acm", "01", 30)
    assert (
        heater_module.get_boost_runtime_minutes(hass, entry_id, "acm", "01")
        is None
    )

    # Non-mapping entry data is ignored for get/set operations.
    hass.data = {DOMAIN: {entry_id: []}}
    assert (
        heater_module.get_boost_runtime_minutes(hass, entry_id, "acm", "01")
        is None
    )
    heater_module.set_boost_runtime_minutes(hass, entry_id, "acm", "01", 45)

    # Missing identifiers or invalid minutes are ignored.
    hass.data[DOMAIN][entry_id] = {}
    heater_module.set_boost_runtime_minutes(hass, entry_id, "", "01", 45)
    heater_module.set_boost_runtime_minutes(hass, entry_id, "acm", "", 45)
    heater_module.set_boost_runtime_minutes(hass, entry_id, "acm", "01", -10)

    # Stored garbage values should not be returned.
    hass.data[DOMAIN][entry_id][heater_module._BOOST_RUNTIME_KEY] = {
        "acm": {"01": "oops"}
    }
    assert (
        heater_module.get_boost_runtime_minutes(hass, entry_id, "acm", "01")
        is None
    )
    assert (
        heater_module.resolve_boost_runtime_minutes(
            hass,
            entry_id,
            "",
            "",
        )
        == heater_module.DEFAULT_BOOST_DURATION
    )
>>>>>>> b49075be
<|MERGE_RESOLUTION|>--- conflicted
+++ resolved
@@ -111,7 +111,6 @@
     )
 
 
-<<<<<<< HEAD
 def test_derive_boost_state_uses_resolver(monkeypatch: pytest.MonkeyPatch) -> None:
     """Verify boost metadata derivation favours the coordinator resolver."""
 
@@ -274,7 +273,6 @@
     assert boost_binary.extra_state_attributes["boost_end"] is None
     assert minutes_sensor.extra_state_attributes["boost_end"] is None
     assert end_sensor.extra_state_attributes["boost_minutes_remaining"] is None
-=======
 def test_coerce_boost_minutes_edge_cases() -> None:
     """Exercise defensive conversions for boost duration inputs."""
 
@@ -343,5 +341,4 @@
             "",
         )
         == heater_module.DEFAULT_BOOST_DURATION
-    )
->>>>>>> b49075be
+    )