"""Additional Ducaheat websocket client coverage tests."""

from __future__ import annotations

import asyncio
import copy
import logging
import json
from types import MappingProxyType, SimpleNamespace
from typing import Any, AsyncIterator, Iterable, Mapping, MutableMapping
from unittest.mock import AsyncMock, MagicMock

import aiohttp
import pytest

from custom_components.termoweb.backend import ducaheat_ws
from custom_components.termoweb.inventory import (
    Inventory,
    InventoryResolution,
    build_node_inventory,
)
from homeassistant.core import HomeAssistant


class DummyREST:
    """Provide the minimal interface required by the websocket client."""

    def __init__(self) -> None:
        self._session = SimpleNamespace()
        self._headers = {"Authorization": "Bearer rest-token"}

    async def authed_headers(self) -> dict[str, str]:
        """Return cached REST headers with an access token."""

        return self._headers


class StubResponse:
    """Async context manager returning a predetermined payload."""

    def __init__(self, *, status: int = 200, body: bytes = b"") -> None:
        self.status = status
        self._body = body
        self._read = AsyncMock(return_value=body)

    async def read(self) -> bytes:
        """Return the response body."""

        return await self._read()

    async def __aenter__(self) -> "StubResponse":
        return self

    async def __aexit__(self, *_: Any) -> None:
        return None


class StubWebSocket:
    """Simple websocket stub capturing sent frames."""

    def __init__(self) -> None:
        self.sent: list[str] = []
        self.closed = False
        self._receive = asyncio.Queue[str]()
        self._receive.put_nowait("3probe")

    async def send_str(self, payload: str) -> None:
        """Record outgoing websocket frames."""

        self.sent.append(payload)

    async def receive_str(self) -> str:
        """Return the next queued incoming frame."""

        return await self._receive.get()

    async def close(self, *, code: int, message: bytes) -> None:
        """Record that the websocket has been closed."""

        self.closed = True


class StubSession:
    """Sequence driven aiohttp session stub for handshake operations."""

    def __init__(self, ws: StubWebSocket) -> None:
        self.calls: list[tuple[str, str]] = []
        self._ws = ws
        self._open_body = ducaheat_ws._encode_polling_packet(
            '0{"sid":"abc","pingInterval":25000,"pingTimeout":60000}'
        )

    def get(self, url: str, *, headers: dict[str, str]) -> StubResponse:
        """Return responses for the open and drain polling calls."""

        self.calls.append(("GET", url))
        if "sid=" not in url:
            return StubResponse(body=self._open_body)
        return StubResponse(body=b"6:40[]")

    def post(
        self,
        url: str,
        *,
        headers: dict[str, str],
        data: bytes,
    ) -> StubResponse:
        """Record POST invocations during handshake."""

        self.calls.append(("POST", url))
        return StubResponse(body=b"")

    async def ws_connect(self, url: str, **_: Any) -> StubWebSocket:
        """Return the preconfigured websocket stub."""

        self.calls.append(("WS", url))
        return self._ws


class DummyCoordinator:
    """Coordinator stub exposing shared data buckets."""

    def __init__(self) -> None:
        self.update_nodes = MagicMock()
        self.data: dict[str, Any] = {
            "device": {
                "nodes_by_type": {},
                "addr_map": {},
                "settings": {},
                "addresses_by_type": {},
            }
        }


def _make_client(monkeypatch: pytest.MonkeyPatch) -> ducaheat_ws.DucaheatWSClient:
    """Create a websocket client with deterministic helpers."""

    ws = StubWebSocket()
    session = StubSession(ws)
    hass = HomeAssistant()
    hass.data.setdefault(ducaheat_ws.DOMAIN, {})["entry"] = {}
    coordinator = DummyCoordinator()
    client = ducaheat_ws.DucaheatWSClient(
        hass,
        entry_id="entry",
        dev_id="device",
        api_client=DummyREST(),
        coordinator=coordinator,
        session=session,  # type: ignore[arg-type]
    )
    monkeypatch.setattr(client, "_get_token", AsyncMock(return_value="token"))
    monkeypatch.setattr(ducaheat_ws, "_rand_t", lambda: "P123456")
    raw_nodes = {"nodes": [{"type": "htr", "addr": "1"}]}
    inventory = Inventory(
        "device",
        raw_nodes,
        build_node_inventory(raw_nodes),
    )
    hass.data[ducaheat_ws.DOMAIN]["entry"]["inventory"] = inventory
    return client


@pytest.mark.asyncio
async def test_connect_once_performs_full_handshake(
    monkeypatch: pytest.MonkeyPatch,
) -> None:
    """Exhaust the polling and websocket upgrade handshake."""

    statuses: list[str] = []
    monkeypatch.setattr(
        ducaheat_ws.DucaheatWSClient,
        "_update_status",
        lambda self, status: statuses.append(status),
    )
    monkeypatch.setattr(
        ducaheat_ws,
        "_decode_polling_packets",
        lambda body: ['0{"sid":"abc","pingInterval":25000,"pingTimeout":60000}'],
    )
    client = _make_client(monkeypatch)
    await client._connect_once()

    assert client._ws is not None
    assert statuses[-1] == "connected"
    assert client._pending_dev_data is True
    assert all("dev_data" not in frame for frame in client._ws.sent)
    assert (
        client._ws.sent.count("3") == 0
    )  # handshake should not issue pong during setup
    await client._disconnect("test")


def test_update_status_records_health(monkeypatch: pytest.MonkeyPatch) -> None:
    """Healthy websocket updates should refresh the shared state bucket."""

    client = _make_client(monkeypatch)
    hass = client.hass

    first_ts = 1_000.0
    monkeypatch.setattr(ducaheat_ws.time, "time", lambda: first_ts)
    client._stats.frames_total = 1
    client._stats.events_total = 1
    client._stats.last_event_ts = first_ts
    client._last_event_at = first_ts

    client._update_status("healthy")

    ws_state = hass.data[ducaheat_ws.DOMAIN]["entry"]["ws_state"][client.dev_id]
    assert ws_state["status"] == "healthy"
    assert ws_state["healthy_since"] == first_ts
    assert ws_state["healthy_minutes"] == 0
    assert ws_state["last_event_at"] == first_ts

    later_ts = first_ts + 600
    monkeypatch.setattr(ducaheat_ws.time, "time", lambda: later_ts)
    client._stats.frames_total = 5
    client._stats.events_total = 3
    client._stats.last_event_ts = later_ts
    client._last_event_at = later_ts

    client._update_status("healthy")

    ws_state = hass.data[ducaheat_ws.DOMAIN]["entry"]["ws_state"][client.dev_id]
    assert ws_state["healthy_since"] == first_ts
    assert ws_state["healthy_minutes"] == 10
    assert ws_state["frames_total"] == 5


def _build_inventory_payload(addr: str = "1") -> dict[str, Any]:
    """Return a minimal node payload for inventory construction."""

    return {"nodes": [{"type": "htr", "addr": addr}]}


def _set_inventory(
    client: ducaheat_ws.DucaheatWSClient,
    payload: Mapping[str, Any],
) -> Inventory:
    """Bind a fresh inventory container to the client and hass record."""

    inventory = Inventory(
        client.dev_id,
        payload,
        build_node_inventory(payload),
    )
    hass_record = client.hass.data[ducaheat_ws.DOMAIN][client.entry_id]
    hass_record["inventory"] = inventory
    client._inventory = inventory
    return inventory


def test_dispatch_nodes_updates_addresses_and_settings(
    monkeypatch: pytest.MonkeyPatch,
) -> None:
    """Snapshots should update coordinator caches for settings and addresses."""

    client = _make_client(monkeypatch)
    hass = client.hass
    coordinator = client._coordinator
    client._dispatcher = MagicMock()

    payload = {
        "htr": {
            "settings": {"1": {"target_temp": 21}},
            "samples": {"1": {"power": 1200}},
        }
    }
    client._nodes_raw = copy.deepcopy(payload)
    snapshot = client._build_nodes_snapshot(client._nodes_raw)

    inventory = _set_inventory(client, _build_inventory_payload())

    client._dispatch_nodes(snapshot)

    assert client._dispatcher.call_count == 1
    dispatched = client._dispatcher.call_args[0][2]
    assert "nodes" not in dispatched
    assert dispatched["nodes_by_type"]["htr"]["settings"]["1"]["target_temp"] == 21

    dev_map = coordinator.data[client.dev_id]
    assert dev_map["addresses_by_type"]["htr"] == ["1"]
    assert dev_map["settings"]["htr"]["1"]["target_temp"] == 21

    record = hass.data[ducaheat_ws.DOMAIN][client.entry_id]
    assert record.get("inventory") is inventory


def test_incremental_updates_refresh_cached_settings(
    monkeypatch: pytest.MonkeyPatch,
) -> None:
    """Incremental websocket merges should refresh coordinator settings cache."""

    client = _make_client(monkeypatch)
    coordinator = client._coordinator
    client._dispatcher = MagicMock()

    _set_inventory(client, _build_inventory_payload())

    base = {"htr": {"settings": {"1": {"target_temp": 20}}}}
    client._nodes_raw = copy.deepcopy(base)
    snapshot = client._build_nodes_snapshot(client._nodes_raw)
    client._dispatch_nodes(snapshot)

    initial_settings = coordinator.data[client.dev_id]["settings"]["htr"]["1"]["target_temp"]
    assert initial_settings == 20

    update = {"htr": {"settings": {"1": {"target_temp": 23}}}}
    client._merge_nodes(client._nodes_raw, update)
    updated_snapshot = client._build_nodes_snapshot(client._nodes_raw)
    client._dispatch_nodes(updated_snapshot)

    final_settings = coordinator.data[client.dev_id]["settings"]["htr"]["1"]["target_temp"]
    assert final_settings == 23

    dispatched = client._dispatcher.call_args_list[-1][0][2]
    assert "nodes" not in dispatched
    assert dispatched["nodes_by_type"]["htr"]["settings"]["1"]["target_temp"] == 23


@pytest.mark.asyncio
async def test_emit_sio_logs_subscribe(
    monkeypatch: pytest.MonkeyPatch, caplog: pytest.LogCaptureFixture
) -> None:
    """Debug logging should include subscription path summaries."""

    client = _make_client(monkeypatch)
    client._ws = StubWebSocket()
    caplog.set_level(
        logging.DEBUG, logger="custom_components.termoweb.backend.ducaheat_ws"
    )

    await client._emit_sio("subscribe", "/htr/1/status")
    await client._emit_sio("message", "pong")

    assert client._ws.sent == [
        '42/api/v2/socket_io,["subscribe","/htr/1/status"]',
        '42/api/v2/socket_io,["message","pong"]',
    ]
    assert any(
        "-> 42 subscribe" in record.message and "path=/htr/1/status" in record.message
        for record in caplog.records
    )
    assert any(
        "-> 42 message" in record.message and "args=('pong',)" in record.message
        for record in caplog.records
    )


def test_rand_t_token_format() -> None:
    """Random polling tokens should be eight alphanumeric characters with a P prefix."""

    token = ducaheat_ws._rand_t()

    assert token.startswith("P")
    assert len(token) == 8
    assert token[1:].isalnum()


def test_decode_polling_packets_additional_paths(
    monkeypatch: pytest.MonkeyPatch,
) -> None:
    """Exercise defensive Engine.IO polling decoder branches."""

    # Short buffers should trigger the early break condition.
    assert ducaheat_ws._decode_polling_packets(b"\x00\x00\x00") == []

    # Invalid digit bytes should abort parsing without raising.
    assert ducaheat_ws._decode_polling_packets(b"\x00\x0a") == []

    # Missing digit markers should also result in an empty decode.
    assert ducaheat_ws._decode_polling_packets(b"\x00\xff\x00\x00") == []

    # Length overruns should be handled gracefully.
    assert ducaheat_ws._decode_polling_packets(b"\x00\x02\xff\x00") == []

    class FailingPayload(bytes):
        def decode(
            self, *_: Any, **__: Any
        ) -> str:  # pragma: no cover - exercised via test
            raise ValueError

    class ByteLike:
        def __init__(self, data: bytes) -> None:
            self._data = data

        def __len__(self) -> int:
            return len(self._data)

        def __getitem__(self, item: Any) -> Any:
            result = self._data[item]
            if isinstance(item, slice) and item.start and item.start >= 3:
                return FailingPayload(result)
            return result

    # Emulate a decode failure to reach the exception branch.
    assert ducaheat_ws._decode_polling_packets(ByteLike(b"\x00\x01\xff\x00")) == []

    # Trigger gzip decompression fallback by raising from gzip.decompress.
    monkeypatch.setattr(
        ducaheat_ws, "gzip", SimpleNamespace(decompress=MagicMock(side_effect=OSError))
    )
    assert ducaheat_ws._decode_polling_packets(b"\x1f\x8bbad") == []


def test_brand_headers_apply_defaults() -> None:
    """Brand headers should retain required defaults when optional values are missing."""

    headers = ducaheat_ws._brand_headers("", "")

    assert headers["User-Agent"] == ducaheat_ws.USER_AGENT
    assert headers["X-Requested-With"] == ""
    assert headers["Accept-Language"] == ducaheat_ws.ACCEPT_LANGUAGE


def test_client_requires_session(monkeypatch: pytest.MonkeyPatch) -> None:
    """Constructing without an aiohttp session should fail."""

    hass = SimpleNamespace(loop=asyncio.new_event_loop(), data={})
    with pytest.raises(RuntimeError):
        ducaheat_ws.DucaheatWSClient(
            hass,
            entry_id="entry",
            dev_id="device",
            api_client=SimpleNamespace(_session=None),  # type: ignore[arg-type]
            coordinator=SimpleNamespace(),
        )


@pytest.mark.asyncio
async def test_start_and_runner_lifecycle(monkeypatch: pytest.MonkeyPatch) -> None:
    """_runner should cycle through connect, read, and disconnect before stopping."""

    client = _make_client(monkeypatch)
    statuses: list[str] = []
    monkeypatch.setattr(client, "_disconnect", AsyncMock())
    monkeypatch.setattr(
        client, "_update_status", lambda status: statuses.append(status)
    )

    async def _connect_once() -> None:
        statuses.append("connect_once")

    async def _read_loop() -> None:
        statuses.append("read_loop")
        raise asyncio.CancelledError

    monkeypatch.setattr(client, "_connect_once", AsyncMock(side_effect=_connect_once))
    monkeypatch.setattr(client, "_read_loop_ws", AsyncMock(side_effect=_read_loop))

    await client._runner()

    assert statuses[0] == "starting"
    assert "connect_once" in statuses
    assert "read_loop" in statuses
    assert statuses[-1] == "stopped"


@pytest.mark.asyncio
async def test_start_method_reuses_task(monkeypatch: pytest.MonkeyPatch) -> None:
    """start should cache the created asyncio task."""

    client = _make_client(monkeypatch)
    monkeypatch.setattr(client, "_runner", AsyncMock(return_value=None))

    task_one = client.start()
    task_two = client.start()

    assert task_one is task_two
    await asyncio.wait_for(task_one, 0.1)


def test_is_running_reflects_task_state(monkeypatch: pytest.MonkeyPatch) -> None:
    """is_running should track whether the background task is active."""

    client = _make_client(monkeypatch)
    monkeypatch.setattr(client, "_runner", AsyncMock(return_value=None))

    assert client.is_running() is False
    task = client.start()
    assert client.is_running() is True
    loop = client._loop
    loop.run_until_complete(asyncio.sleep(0))
    assert client.is_running() is False


def test_extract_dev_data_payload_variants(monkeypatch: pytest.MonkeyPatch) -> None:
    """dev_data payload extraction should walk nested containers safely."""

    client = _make_client(monkeypatch)
    nodes = {"nodes": {"htr": {}}}
    wrapper = {"data": nodes}

    result = client._extract_dev_data_payload([wrapper, wrapper])
    assert result is nodes

    list_wrapper = [[nodes]]
    result = client._extract_dev_data_payload(list_wrapper)
    assert result is nodes

    tuple_wrapper = ({"body": nodes},)
    result = client._extract_dev_data_payload([tuple_wrapper])
    assert result is nodes

    assert client._extract_dev_data_payload(["not json"]) is None


@pytest.mark.asyncio
async def test_connect_once_open_failures(monkeypatch: pytest.MonkeyPatch) -> None:
    """Different handshake failures should surface as HandshakeError instances."""

    async def run(
        expected_status: int,
        *,
        open_status: int = 200,
        post_status: int = 200,
        drain_status: int = 200,
        decode_return: list[str] | None = None,
        open_body: bytes | None = None,
    ) -> None:
        with monkeypatch.context() as patch:
            client = _make_client(patch)
            ws = client._session._ws  # type: ignore[attr-defined]
            call_count = 0

            if decode_return is not None:
                patch.setattr(
                    ducaheat_ws, "_decode_polling_packets", lambda _body: decode_return
                )

            def fake_get(url: str, *, headers: dict[str, str]) -> StubResponse:
                nonlocal call_count
                call_count += 1
                if call_count == 1:
                    return StubResponse(
                        status=open_status, body=open_body or client._session._open_body
                    )  # type: ignore[attr-defined]
                return StubResponse(status=drain_status)

            def fake_post(
                url: str, *, headers: dict[str, str], data: bytes
            ) -> StubResponse:
                return StubResponse(status=post_status)

            patch.setattr(client._session, "get", fake_get)
            patch.setattr(client._session, "post", fake_post)
            patch.setattr(client._session, "ws_connect", AsyncMock(return_value=ws))

            with pytest.raises(ducaheat_ws.HandshakeError) as err:
                await client._connect_once()
            assert err.value.status == expected_status

    await run(403, open_status=403)
    await run(590, decode_return=[])
    await run(592, decode_return=['0{"pingInterval":1,"pingTimeout":1}'])
    await run(500, decode_return=['0{"sid":"abc"}'], post_status=500)
    await run(504, decode_return=['0{"sid":"abc"}'], drain_status=504)


@pytest.mark.asyncio
async def test_connect_once_probe_warning(monkeypatch: pytest.MonkeyPatch) -> None:
    """Unexpected probe acknowledgements should not abort the handshake."""

    statuses: list[str] = []
    monkeypatch.setattr(
        ducaheat_ws.DucaheatWSClient,
        "_update_status",
        lambda self, status: statuses.append(status),
    )
    client = _make_client(monkeypatch)
    monkeypatch.setattr(
        ducaheat_ws,
        "_decode_polling_packets",
        lambda _body: ['0{"sid":"abc"}'],
    )
    assert client._session._ws is not None  # type: ignore[attr-defined]
    client._session._ws._receive = asyncio.Queue()  # type: ignore[attr-defined]
    client._session._ws._receive.put_nowait("weird")  # type: ignore[attr-defined]

    await client._connect_once()

    assert statuses[-1] == "connected"
    assert any(frame == "5" for frame in client._ws.sent)  # type: ignore[union-attr]
    await client._disconnect("test")


@pytest.mark.asyncio
async def test_keepalive_loop_sends_engineio_pings(
    monkeypatch: pytest.MonkeyPatch,
) -> None:
    """Keepalive loop should honour the negotiated ping cadence."""

    original_sleep = asyncio.sleep
    sleeps: list[float] = []

    async def fast_sleep(delay: float) -> None:
        sleeps.append(delay)
        await original_sleep(0)

    client = _make_client(monkeypatch)
    monkeypatch.setattr(ducaheat_ws.asyncio, "sleep", fast_sleep)
    monkeypatch.setattr(
        ducaheat_ws,
        "_decode_polling_packets",
        lambda _body: ['0{"sid":"abc","pingInterval":200,"pingTimeout":600}'],
    )

    await client._connect_once()
    client._start_keepalive()  # should be a no-op while the loop task is active
    await original_sleep(0)
    await original_sleep(0)

    assert any(frame == "2" for frame in client._ws.sent)
    assert sleeps and pytest.approx(0.18, rel=0.05) == sleeps[0]

    await client._disconnect("test")
    assert client._keepalive_task is None
    client._start_keepalive()  # should be a no-op without websocket context


@pytest.mark.asyncio
async def test_read_loop_marks_healthy_on_engineio_pong(
    monkeypatch: pytest.MonkeyPatch,
) -> None:
    """Receiving a pong frame should mark the websocket as healthy."""

    client = _make_client(monkeypatch)
    statuses: list[str] = []
    monkeypatch.setattr(
        client, "_update_status", lambda status: statuses.append(status)
    )

    class PongWS:
        def __init__(self) -> None:
            self.closed = False

        def __aiter__(self) -> Any:
            async def _iterate() -> AsyncIterator[Any]:
                yield SimpleNamespace(type=aiohttp.WSMsgType.TEXT, data="3")
                yield SimpleNamespace(type=aiohttp.WSMsgType.TEXT, data="43")

            return _iterate()

    client._ws = PongWS()  # type: ignore[assignment]

    await client._read_loop_ws()

    assert statuses and statuses[-1] == "healthy"


@pytest.mark.asyncio
async def test_read_loop_updates_ws_state_on_dev_data(
    monkeypatch: pytest.MonkeyPatch,
) -> None:
    """Processing dev_data payloads should mark the websocket healthy."""

    client = _make_client(monkeypatch)
    hass = client.hass
    client._coordinator.update_nodes = MagicMock()
    monkeypatch.setattr(client, "_subscribe_feeds", AsyncMock(return_value=0))

    base_ts = 1_234.0
    monkeypatch.setattr(ducaheat_ws.time, "time", lambda: base_ts)

    payload = json.dumps(
        ["dev_data", {"nodes": {"htr": {"status": {"1": {"power": 1}}}}}],
        separators=(",", ":"),
    )

    class DevDataWS:
        def __init__(self, frame: str) -> None:
            self._frame = frame
            self.closed = False

        def __aiter__(self) -> Any:
            async def _iterate() -> AsyncIterator[Any]:
                yield SimpleNamespace(type=aiohttp.WSMsgType.TEXT, data=self._frame)

            return _iterate()

    frame = f"42{client._namespace},{payload}"
    client._ws = DevDataWS(frame)  # type: ignore[assignment]

    await client._read_loop_ws()

    ws_state = hass.data[ducaheat_ws.DOMAIN]["entry"]["ws_state"][client.dev_id]
    assert ws_state["status"] == "healthy"
    assert ws_state["healthy_since"] == base_ts
    assert ws_state["last_event_at"] == base_ts
    client._coordinator.update_nodes.assert_called_once()
    update_args, update_kwargs = client._coordinator.update_nodes.call_args
    assert not update_kwargs
    assert update_args[0] is None
    assert isinstance(update_args[1], Inventory)


@pytest.mark.asyncio
async def test_read_loop_handles_stringified_dev_data(
    monkeypatch: pytest.MonkeyPatch,
) -> None:
    """The client should decode string-wrapped dev_data payloads."""

    client = _make_client(monkeypatch)
    monkeypatch.setattr(client, "_subscribe_feeds", AsyncMock(return_value=1))
    dispatched: list[dict[str, Any]] = []
    monkeypatch.setattr(
        client, "_dispatch_nodes", lambda payload: dispatched.append(payload)
    )

    nodes = {"htr": {"status": {"1": {"power": 5}}}}
    wrapped = json.dumps({"nodes": nodes}, separators=(",", ":"))
    payload = json.dumps(["dev_data", wrapped], separators=(",", ":"))

    class DevDataWS:
        def __init__(self, frame: str) -> None:
            self._frame = frame
            self.closed = False

        def __aiter__(self) -> Any:
            async def _iterate() -> AsyncIterator[Any]:
                yield SimpleNamespace(type=aiohttp.WSMsgType.TEXT, data=self._frame)

            return _iterate()

    frame = f"42{client._namespace},{payload}"
    client._ws = DevDataWS(frame)  # type: ignore[assignment]

    await client._read_loop_ws()

    assert isinstance(client._nodes_raw, dict)
    assert client._nodes_raw["htr"]["status"]["1"]["power"] == 5
    assert dispatched
    assert dispatched[-1]["nodes"]["htr"]["status"]["1"]["power"] == 5
    client._subscribe_feeds.assert_awaited_once()
    await_args = client._subscribe_feeds.await_args_list
    assert await_args and isinstance(await_args[0].args[0], Mapping)
    assert await_args[0].args[0]["htr"]["status"]["1"]["power"] == 5


@pytest.mark.asyncio
async def test_keepalive_loop_handles_ws_changes(
    monkeypatch: pytest.MonkeyPatch,
) -> None:
    """Keepalive loop should tolerate websocket swaps and errors."""

    original_sleep = asyncio.sleep

    class ErrorWS(StubWebSocket):
        def __init__(self) -> None:
            super().__init__()
            self.closed = False
            self.raise_error = False

        async def send_str(self, payload: str) -> None:
            if self.raise_error:
                raise RuntimeError("boom")
            await super().send_str(payload)

    client = _make_client(monkeypatch)
    first_ws = ErrorWS()
    second_ws = ErrorWS()
    client._ws = first_ws  # type: ignore[assignment]
    client._ping_interval = 0.2

    counter = {"count": 0}

    async def fast_sleep(delay: float) -> None:
        counter["count"] += 1
        if counter["count"] == 2:
            client._ws = second_ws  # type: ignore[assignment]
            second_ws.raise_error = True
        await original_sleep(0)

    monkeypatch.setattr(ducaheat_ws.asyncio, "sleep", fast_sleep)

    task = asyncio.create_task(client._keepalive_loop())
    client._keepalive_task = task

    await original_sleep(0)
    await original_sleep(0)
    await original_sleep(0)

    assert first_ws.sent.count("2") == 1
    assert second_ws.raise_error is True
    await task
    assert client._keepalive_task is None

    client._ws = second_ws  # type: ignore[assignment]
    client._ping_interval = None
    await client._keepalive_loop()


@pytest.mark.asyncio
async def test_read_loop_additional_flows(monkeypatch: pytest.MonkeyPatch) -> None:
    """Exercise ping, namespace, and event handling branches."""

    client = _make_client(monkeypatch)
    send_history: list[str] = []

    class RichWS:
        def __init__(self) -> None:
            self.closed = False

        async def send_str(self, payload: str) -> None:
            send_history.append(payload)

        def __aiter__(self) -> Any:
            async def _iterate() -> AsyncIterator[Any]:
                yield SimpleNamespace(type=aiohttp.WSMsgType.TEXT, data="1ignore")
                yield SimpleNamespace(type=aiohttp.WSMsgType.TEXT, data="42")
                yield SimpleNamespace(
                    type=aiohttp.WSMsgType.TEXT, data='42/api,["ping"]'
                )
                yield SimpleNamespace(type=aiohttp.WSMsgType.TEXT, data="442/invalid")
                yield SimpleNamespace(type=aiohttp.WSMsgType.TEXT, data="442invalid")
                yield SimpleNamespace(type=aiohttp.WSMsgType.TEXT, data="442[]")
                yield SimpleNamespace(
                    type=aiohttp.WSMsgType.TEXT, data='442["message","ping"]'
                )
                yield SimpleNamespace(
                    type=aiohttp.WSMsgType.TEXT, data='442["other",{}]'
                )
                yield SimpleNamespace(type=aiohttp.WSMsgType.TEXT, data="440")
                yield SimpleNamespace(
                    type=aiohttp.WSMsgType.TEXT,
                    data='442["dev_data",{"nodes":{"htr":{"samples":{"1":{}}}}}]',
                )
                yield SimpleNamespace(
                    type=aiohttp.WSMsgType.TEXT,
                    data='442["update",{"body":{"temp":1},"path":"/path"}]',
                )

            return _iterate()

    monkeypatch.setattr(client, "_dispatch_nodes", MagicMock())
    emit_mock = AsyncMock()
    monkeypatch.setattr(client, "_emit_sio", emit_mock)
    updates: list[str] = []
    monkeypatch.setattr(client, "_update_status", lambda status: updates.append(status))
    client._ws = RichWS()  # type: ignore[assignment]

    await client._read_loop_ws()

    assert send_history.count("3/api") == 1
    assert any(call.args == ("message", "pong") for call in emit_mock.await_args_list)
    assert "healthy" in updates


@pytest.mark.asyncio
async def test_read_loop_handles_errors(monkeypatch: pytest.MonkeyPatch) -> None:
    """Error frames should raise runtime exceptions."""

    client = _make_client(monkeypatch)

    class ErrorWS:
        def __init__(self) -> None:
            self.closed = False

        def __aiter__(self) -> Any:
            async def _iterate() -> AsyncIterator[Any]:
                yield SimpleNamespace(type=aiohttp.WSMsgType.ERROR, data=None)

            return _iterate()

        def exception(self) -> str:
            return "boom"

    client._ws = ErrorWS()  # type: ignore[assignment]

    with pytest.raises(RuntimeError):
        await client._read_loop_ws()


@pytest.mark.asyncio
async def test_read_loop_handles_close(monkeypatch: pytest.MonkeyPatch) -> None:
    """Close frames should surface as runtime errors."""

    client = _make_client(monkeypatch)

    class CloseWS:
        def __init__(self) -> None:
            self.closed = False

        def __aiter__(self) -> Any:
            async def _iterate() -> AsyncIterator[Any]:
                yield SimpleNamespace(type=aiohttp.WSMsgType.CLOSE)

            return _iterate()

    client._ws = CloseWS()  # type: ignore[assignment]

    with pytest.raises(RuntimeError):
        await client._read_loop_ws()


@pytest.mark.asyncio
async def test_read_loop_processes_update_event(
    monkeypatch: pytest.MonkeyPatch,
) -> None:
    """Update events should merge payloads and mark the connection healthy."""

    client = _make_client(monkeypatch)
    log_calls: list[Any] = []
    monkeypatch.setattr(
        client, "_log_update_brief", lambda body: log_calls.append(body)
    )
    statuses: list[str] = []
    monkeypatch.setattr(
        client, "_update_status", lambda status: statuses.append(status)
    )
    dispatched: list[dict[str, Any]] = []
    monkeypatch.setattr(
        client, "_dispatch_nodes", lambda payload: dispatched.append(payload)
    )
    forwarded: list[Mapping[str, Mapping[str, Any]]] = []
    monkeypatch.setattr(
        client,
        "_forward_sample_updates",
        lambda updates: forwarded.append(updates),
    )

    class UpdateWS:
        def __init__(self) -> None:
            self.closed = False

        def __aiter__(self) -> Any:
            async def _iterate() -> AsyncIterator[Any]:
                yield SimpleNamespace(
                    type=aiohttp.WSMsgType.TEXT,
                    data='442["update",{"body":{"temp":1},"path":"/api/v2/devs/device/htr/1/status"}]',
                )

            return _iterate()

    client._ws = UpdateWS()  # type: ignore[assignment]

    await client._read_loop_ws()

    assert log_calls and log_calls[0]["body"]["temp"] == 1
    assert statuses and statuses[-1] == "healthy"
    assert dispatched
    payload = dispatched[-1]
    assert payload["nodes"]["htr"]["status"]["1"]["temp"] == 1
    assert not forwarded


def test_translate_path_update_variants(monkeypatch: pytest.MonkeyPatch) -> None:
    """Path-based websocket updates should translate into node payloads."""

    client = _make_client(monkeypatch)
    payload = {
        "path": "/api/v2/devs/device/htr/2/settings/setup",
        "body": {"mode": "auto"},
    }

    translated = client._translate_path_update(payload)

    assert translated == {"htr": {"settings": {"2": {"setup": {"mode": "auto"}}}}}

    nested = client._translate_path_update(
        {"path": "/api/v2/devs/device/htr/2/setup", "body": {"mode": "eco"}}
    )
    assert nested == {"htr": {"settings": {"2": {"setup": {"mode": "eco"}}}}}

    assert client._translate_path_update({"path": "/", "body": {}}) is None
    assert client._translate_path_update({"path": "/htr", "body": {}}) is None
    assert (
        client._translate_path_update({"path": "/api/v2/devs/device/htr", "body": {}})
        is None
    )
    assert client._translate_path_update("not a mapping") is None
    assert client._translate_path_update({"nodes": {}}) is None
    assert (
        client._translate_path_update({"path": "/api/v2/devs/device/htr/2", "body": {}})
        is None
    )
    assert (
        client._translate_path_update({"path": "/api/v2/devs/device/htr/2/status"})
        is None
    )
    assert client._translate_path_update({"path": None, "body": {}}) is None
    assert (
        client._translate_path_update(
            {"path": "/api/v2/devs/device/htr//status", "body": {"temp": 1}}
        )
        is None
    )
    assert (
        client._translate_path_update(
            {"path": "/api/v2/devs/device/htr/ /status", "body": {"temp": 1}}
        )
        is None
    )

    assert ducaheat_ws.DucaheatWSClient._resolve_update_section(None) == (None, None)
    assert ducaheat_ws.DucaheatWSClient._resolve_update_section("ADVANCED_SETUP") == (
        "advanced",
        "advanced_setup",
    )
    assert ducaheat_ws.DucaheatWSClient._resolve_update_section("prog") == (
        "settings",
        "prog",
    )
    assert ducaheat_ws.DucaheatWSClient._resolve_update_section("unknown") == (
        "settings",
        "unknown",
    )


@pytest.mark.asyncio
async def test_read_loop_forwards_sample_updates(
    monkeypatch: pytest.MonkeyPatch,
) -> None:
    """Sample updates should be forwarded to the energy coordinator."""

    client = _make_client(monkeypatch)
    forwarded: list[tuple[str, Mapping[str, Any]]] = []

    def _handler(dev_id: str, payload: Mapping[str, Any], **kwargs: Any) -> None:
        forwarded.append((dev_id, payload, kwargs))

    client.hass.data[ducaheat_ws.DOMAIN]["entry"]["energy_coordinator"] = (
        SimpleNamespace(handle_ws_samples=_handler)
    )
    statuses: list[str] = []
    monkeypatch.setattr(
        client, "_update_status", lambda status: statuses.append(status)
    )
    dispatched: list[dict[str, Any]] = []
    monkeypatch.setattr(
        client, "_dispatch_nodes", lambda payload: dispatched.append(payload)
    )

    class UpdateWS:
        def __init__(self) -> None:
            self.closed = False

        def __aiter__(self) -> Any:
            async def _iterate() -> AsyncIterator[Any]:
                yield SimpleNamespace(
                    type=aiohttp.WSMsgType.TEXT,
                    data='442["update",{"body":{"power":10},"path":"/api/v2/devs/device/htr/1/samples"}]',
                )

            return _iterate()

    client._ws = UpdateWS()  # type: ignore[assignment]

    await client._read_loop_ws()

    assert statuses and statuses[-1] == "healthy"
    assert dispatched and dispatched[-1]["nodes"]["htr"]["samples"]["1"]["power"] == 10
    assert forwarded and forwarded[-1][0] == "device"
    assert forwarded[-1][2].get("lease_seconds") is None
    assert forwarded[-1][1]["htr"]["1"]["power"] == 10


@pytest.mark.asyncio
async def test_read_loop_dev_data_uses_raw_snapshot(
    monkeypatch: pytest.MonkeyPatch,
) -> None:
    """Fallback to raw nodes when the normalised payload is not a mapping."""

    client = _make_client(monkeypatch)
    monkeypatch.setattr(client, "_normalise_nodes_payload", lambda nodes: "bad")
    monkeypatch.setattr(client, "_subscribe_feeds", AsyncMock(return_value=0))
    dispatched: list[dict[str, Any]] = []
    monkeypatch.setattr(
        client, "_dispatch_nodes", lambda payload: dispatched.append(payload)
    )

    class DevDataWS:
        def __init__(self) -> None:
            self.closed = False

        def __aiter__(self) -> Any:
            async def _iterate() -> AsyncIterator[Any]:
                yield SimpleNamespace(
                    type=aiohttp.WSMsgType.TEXT,
                    data='442["dev_data",{"nodes":{"htr":{"settings":{"1":{}}}}}]',
                )

            return _iterate()

    client._ws = DevDataWS()  # type: ignore[assignment]

    await client._read_loop_ws()

    assert dispatched and dispatched[-1] == {"nodes": {"htr": {"settings": {"1": {}}}}}
    assert client._nodes_raw is None


@pytest.mark.asyncio
async def test_read_loop_merges_updates_into_existing_snapshot(
    monkeypatch: pytest.MonkeyPatch,
) -> None:
    """Subsequent updates should merge into the cached snapshot."""

    client = _make_client(monkeypatch)
    client._nodes_raw = {"htr": {"status": {"1": {"temp": 20}}}}
    monkeypatch.setattr(client, "_forward_sample_updates", lambda updates: None)
    dispatched: list[dict[str, Any]] = []
    monkeypatch.setattr(
        client, "_dispatch_nodes", lambda payload: dispatched.append(payload)
    )

    class MergeWS:
        def __init__(self) -> None:
            self.closed = False

        def __aiter__(self) -> Any:
            async def _iterate() -> AsyncIterator[Any]:
                yield SimpleNamespace(
                    type=aiohttp.WSMsgType.TEXT,
                    data='442["update",{"body":{"power":5},"path":"/api/v2/devs/device/htr/1/status"}]',
                )

            return _iterate()

    client._ws = MergeWS()  # type: ignore[assignment]

    await client._read_loop_ws()

    assert client._nodes_raw["htr"]["status"]["1"]["temp"] == 20
    assert client._nodes_raw["htr"]["status"]["1"]["power"] == 5
    assert dispatched and dispatched[-1]["nodes"]["htr"]["status"]["1"]["power"] == 5


def test_normalise_nodes_payload_handles_mappings(
    monkeypatch: pytest.MonkeyPatch,
) -> None:
    """The normaliser helper should coerce mappings and handle errors."""

    client = _make_client(monkeypatch)

    class DummyMapping(Mapping[str, Any]):
        def __init__(self, data: Mapping[str, Any]) -> None:
            self._data = data

        def __getitem__(self, key: str) -> Any:
            return self._data[key]

        def __iter__(self):  # type: ignore[override]
            return iter(self._data)

        def __len__(self) -> int:
            return len(self._data)

        def __deepcopy__(self, memo: dict[int, Any]) -> "DummyMapping":
            return DummyMapping(copy.deepcopy(self._data, memo))

    proxy = DummyMapping({"htr": {}})
    result = client._normalise_nodes_payload(proxy)
    assert isinstance(result, dict)

    class NormalisingREST(DummyREST):
        def normalise_ws_nodes(self, nodes: Mapping[str, Any]) -> Mapping[str, Any]:
            return MappingProxyType({"htr": {"status": {}}})

    client._client = NormalisingREST()
    result = client._normalise_nodes_payload({"htr": {}})
    assert result == {"htr": {"status": {}}}

    class RaisingREST(DummyREST):
        def normalise_ws_nodes(self, nodes: Mapping[str, Any]) -> Mapping[str, Any]:
            raise RuntimeError

    client._client = RaisingREST()
    result = client._normalise_nodes_payload({"htr": {}})
    assert isinstance(result, dict)

    class ListREST(DummyREST):
        def normalise_ws_nodes(self, nodes: Mapping[str, Any]) -> list[str]:
            return ["ok"]

    client._client = ListREST()
    result = client._normalise_nodes_payload({"htr": {}})
    assert result == ["ok"]


def test_collect_sample_updates_filters_entries(
    monkeypatch: pytest.MonkeyPatch,
) -> None:
    """Sample extraction should ignore invalid keys and addresses."""

    client = _make_client(monkeypatch)
    payload: Mapping[str, Any] = {
        "htr": {"samples": {"": {"power": 1}, "1": {"power": 2}}},
        123: {"samples": {"1": {"power": 3}}},
        "acm": {"status": {"1": {}}},
    }

    result = client._collect_sample_updates(payload)

    assert result == {"htr": {"samples": {"1": {"power": 2}}, "lease_seconds": None}}


def test_forward_sample_updates_handles_guard_paths(
    monkeypatch: pytest.MonkeyPatch,
) -> None:
    """Guard clauses in the sample forwarder should short-circuit cleanly."""

    client = _make_client(monkeypatch)
    client.hass.data = {}
    client._forward_sample_updates({"htr": {"samples": {"1": {"power": 1}}}})

    client = _make_client(monkeypatch)
    client.hass.data[ducaheat_ws.DOMAIN]["entry"]["energy_coordinator"] = object()
    client._forward_sample_updates({"htr": {"samples": {"1": {"power": 1}}}})


def test_forward_sample_updates_handles_exception(
    monkeypatch: pytest.MonkeyPatch,
) -> None:
    """Exceptions raised by the coordinator should be swallowed."""

    client = _make_client(monkeypatch)

    class FailingCoordinator:
        def handle_ws_samples(self, *_: Any, **__: Any) -> None:
            raise RuntimeError

    client.hass.data[ducaheat_ws.DOMAIN]["entry"]["energy_coordinator"] = (
        FailingCoordinator()
    )
    client._forward_sample_updates({"htr": {"samples": {"1": {"power": 1}}}})


def test_merge_nodes_overwrites_non_mapping() -> None:
    """The merge helper should replace non-mapping targets."""

    target = {"htr": "invalid"}
    source = {"htr": {"status": {"1": {}}}}

    ducaheat_ws.DucaheatWSClient._merge_nodes(target, source)

    assert target["htr"]["status"]["1"] == {}


def test_log_nodes_summary_branches(
    monkeypatch: pytest.MonkeyPatch, caplog: pytest.LogCaptureFixture
) -> None:
    """Ensure node summary logging honours the configured log level."""

    client = _make_client(monkeypatch)
    nodes = {"htr": {"samples": {"1": {}}, "settings": {"2": {}}, "status": 3}}

    monkeypatch.setattr(ducaheat_ws._LOGGER, "isEnabledFor", lambda level: False)
    client._log_nodes_summary(nodes)

    monkeypatch.setattr(ducaheat_ws._LOGGER, "isEnabledFor", lambda level: True)
    with caplog.at_level(logging.INFO):
        client._log_nodes_summary(nodes)

    assert "htr=2" in caplog.text


def test_log_update_brief_variants(
    monkeypatch: pytest.MonkeyPatch, caplog: pytest.LogCaptureFixture
) -> None:
    """_log_update_brief should handle mapping and non-mapping payloads."""

    client = _make_client(monkeypatch)
    monkeypatch.setattr(ducaheat_ws._LOGGER, "isEnabledFor", lambda level: True)

    with caplog.at_level(logging.DEBUG):
        client._log_update_brief(
            {"path": "/x", "body": {"one": 1, "two": 2, "three": 3}}
        )
        client._log_update_brief("not a mapping")

    assert "path=/x" in caplog.text


@pytest.mark.asyncio
async def test_emit_sio_requires_connection(monkeypatch: pytest.MonkeyPatch) -> None:
    """Attempting to emit without a websocket should raise a runtime error."""

    client = _make_client(monkeypatch)
    client._ws = None

    with pytest.raises(RuntimeError):
        await client._emit_sio("evt")


@pytest.mark.asyncio
async def test_emit_sio_sends_payload(monkeypatch: pytest.MonkeyPatch) -> None:
    """_emit_sio should serialise payloads and forward them to the websocket."""

    client = _make_client(monkeypatch)

    class RecorderWS:
        def __init__(self) -> None:
            self.closed = False
            self.sent: list[str] = []

        async def send_str(self, payload: str) -> None:
            self.sent.append(payload)

    ws = RecorderWS()
    client._ws = ws  # type: ignore[assignment]

    await client._emit_sio("sample", {"x": 1})

    assert ws.sent == ["42" + ducaheat_ws.DUCAHEAT_NAMESPACE + ',["sample",{"x":1}]']


@pytest.mark.asyncio
async def test_get_token_success(monkeypatch: pytest.MonkeyPatch) -> None:
    """The access token should be extracted from the Authorization header."""

    client = _make_client(monkeypatch)
    client._get_token = ducaheat_ws.DucaheatWSClient._get_token.__get__(  # type: ignore[method-assign]
        client, ducaheat_ws.DucaheatWSClient
    )
    token = await client._get_token()

    assert token == "rest-token"


@pytest.mark.asyncio
async def test_read_loop_returns_when_websocket_missing(
    monkeypatch: pytest.MonkeyPatch,
) -> None:
    """The websocket reader should no-op when no connection is bound."""

    client = _make_client(monkeypatch)
    client._ws = None

    await client._read_loop_ws()


@pytest.mark.asyncio
async def test_read_loop_handles_engineio_and_socketio_frames(
    monkeypatch: pytest.MonkeyPatch,
) -> None:
    """Feed assorted Engine.IO frames through the websocket reader."""

    client = _make_client(monkeypatch)
    send_history: list[str] = []
    client._ws = SimpleNamespace(closed=False)

    class FakeWS:
        def __init__(self) -> None:
            self.closed = False

        async def send_str(self, payload: str) -> None:
            send_history.append(payload)

        def __aiter__(self) -> Any:
            async def _iterator() -> Any:
                yield SimpleNamespace(
                    type=aiohttp.WSMsgType.TEXT,
                    data="2",
                )
                yield SimpleNamespace(
                    type=aiohttp.WSMsgType.TEXT,
                    data='42["message","ping"]',
                )
                yield SimpleNamespace(
                    type=aiohttp.WSMsgType.TEXT,
                    data="40",
                )
                yield SimpleNamespace(
                    type=aiohttp.WSMsgType.TEXT,
                    data='42{"evt":"ignored"}',
                )
                yield SimpleNamespace(
                    type=aiohttp.WSMsgType.TEXT,
                    data='42["dev_data",{"nodes":{"htr":{"settings":{"1":{}}}}}]',
                )
                yield SimpleNamespace(
                    type=aiohttp.WSMsgType.TEXT,
                    data='42["update",{"body":{"path":{}}}]',
                )

            return _iterator()

    fake_ws = FakeWS()
    client._ws = fake_ws  # type: ignore[assignment]
    client._pending_dev_data = True

    monkeypatch.setattr(client, "_dispatch_nodes", MagicMock())
    emit_mock = AsyncMock()
    monkeypatch.setattr(client, "_emit_sio", emit_mock)
    monkeypatch.setattr(client, "_update_status", lambda status: None)
    await client._read_loop_ws()

    assert any(frame == "3" for frame in send_history)
    assert any(call.args == ("dev_data",) for call in emit_mock.await_args_list)


@pytest.mark.asyncio
async def test_namespace_ack_replays_cached_subscriptions(
    monkeypatch: pytest.MonkeyPatch,
) -> None:
    """Namespace acknowledgements should trigger dev_data and subscription replay."""

    client = _make_client(monkeypatch)

    class AckWS:
        def __init__(self) -> None:
            self.closed = False

        async def send_str(self, payload: str) -> None:
            return None

        def __aiter__(self) -> Any:
            async def _iterator() -> Any:
                yield SimpleNamespace(
                    type=aiohttp.WSMsgType.TEXT,
                    data="40/api/v2/socket_io",
                )

            return _iterator()

    client._ws = AckWS()  # type: ignore[assignment]
    client._pending_dev_data = True
    client._subscription_paths = {"/htr/1/status", "/htr/1/samples"}

    emit_calls: list[tuple[Any, ...]] = []

    async def _record_emit(event: str, *args: Any) -> None:
        emit_calls.append((event, *args))

    monkeypatch.setattr(client, "_emit_sio", AsyncMock(side_effect=_record_emit))
    statuses: list[str] = []
    monkeypatch.setattr(
        client, "_update_status", lambda status: statuses.append(status)
    )

    await client._read_loop_ws()

    assert client._pending_dev_data is False
    assert statuses and statuses[-1] == "healthy"
    assert ("dev_data",) == emit_calls[0]
    assert emit_calls[1:] == [
        ("subscribe", "/htr/1/samples"),
        ("subscribe", "/htr/1/status"),
    ]


@pytest.mark.asyncio
async def test_namespace_ack_processes_embedded_event(
    monkeypatch: pytest.MonkeyPatch,
) -> None:
    """Namespace frames with embedded events should be processed."""

    client = _make_client(monkeypatch)

    class AckWS:
        def __init__(self) -> None:
            self.closed = False

        async def send_str(self, payload: str) -> None:
            return None

        def __aiter__(self) -> Any:
            async def _iterator() -> Any:
                yield SimpleNamespace(
                    type=aiohttp.WSMsgType.TEXT,
                    data=(
                        "40/api/v2/socket_io,42/api/v2/socket_io,"
                        '["dev_data",{"nodes":{"htr":{"status":{"1":{}}}}}]'
                    ),
                )

            return _iterator()

    client._ws = AckWS()  # type: ignore[assignment]
    client._pending_dev_data = True

    emit_calls: list[tuple[Any, ...]] = []

    async def _record_emit(event: str, *args: Any) -> None:
        emit_calls.append((event, *args))

    monkeypatch.setattr(client, "_emit_sio", AsyncMock(side_effect=_record_emit))
    monkeypatch.setattr(client, "_replay_subscription_paths", AsyncMock())
    monkeypatch.setattr(client, "_log_nodes_summary", lambda nodes: None)
    monkeypatch.setattr(client, "_normalise_nodes_payload", lambda nodes: nodes)
    monkeypatch.setattr(client, "_build_nodes_snapshot", lambda nodes: {"nodes": nodes})
    dispatch = MagicMock()
    monkeypatch.setattr(client, "_dispatch_nodes", dispatch)
    subscribe_mock = AsyncMock(return_value=2)
    monkeypatch.setattr(client, "_subscribe_feeds", subscribe_mock)
    statuses: list[str] = []
    monkeypatch.setattr(
        client, "_update_status", lambda status: statuses.append(status)
    )

    await client._read_loop_ws()

    assert emit_calls and emit_calls[0] == ("dev_data",)
    subscribe_mock.assert_awaited_once()
    dispatch.assert_called_once()
    assert statuses and statuses[0] == "healthy"
    assert statuses[-1] == "healthy"


@pytest.mark.asyncio
async def test_namespace_ack_skips_unexpected_namespace(
    monkeypatch: pytest.MonkeyPatch,
) -> None:
    """Unexpected namespaces should be skipped while replaying embedded events."""

    client = _make_client(monkeypatch)

    class UnexpectedNamespaceWS:
        def __init__(self) -> None:
            self.closed = False

        async def send_str(self, payload: str) -> None:
            return None

        def __aiter__(self) -> Any:
            async def _iterator() -> Any:
                yield SimpleNamespace(
                    type=aiohttp.WSMsgType.TEXT,
                    data=(
                        "40/wrong,42/api/v2/socket_io,"
                        '["dev_data",{"nodes":{"htr":{"status":{"1":{}}}}}]'
                    ),
                )

            return _iterator()

    client._ws = UnexpectedNamespaceWS()  # type: ignore[assignment]
    client._pending_dev_data = False

    monkeypatch.setattr(client, "_log_nodes_summary", lambda nodes: None)
    monkeypatch.setattr(client, "_normalise_nodes_payload", lambda nodes: nodes)
    monkeypatch.setattr(client, "_build_nodes_snapshot", lambda nodes: {"nodes": nodes})
    dispatch = MagicMock()
    monkeypatch.setattr(client, "_dispatch_nodes", dispatch)
    subscribe_mock = AsyncMock(return_value=0)
    monkeypatch.setattr(client, "_subscribe_feeds", subscribe_mock)
    monkeypatch.setattr(client, "_update_status", lambda status: None)

    await client._read_loop_ws()

    dispatch.assert_called_once()
    subscribe_mock.assert_awaited_once()
    assert client._nodes_raw == {"htr": {"status": {"1": {}}}}


@pytest.mark.asyncio
async def test_namespace_ack_ignores_unexpected_namespace(
    monkeypatch: pytest.MonkeyPatch,
) -> None:
    """Namespace acknowledgements for other namespaces should be ignored."""

    client = _make_client(monkeypatch)

    class AckWS:
        def __init__(self) -> None:
            self.closed = False

        async def send_str(self, payload: str) -> None:
            return None

        def __aiter__(self) -> Any:
            async def _iterator() -> Any:
                yield SimpleNamespace(
                    type=aiohttp.WSMsgType.TEXT,
                    data="40/other",  # not our namespace
                )

            return _iterator()

    client._ws = AckWS()  # type: ignore[assignment]
    client._pending_dev_data = True

    emit_mock = AsyncMock()
    monkeypatch.setattr(client, "_emit_sio", emit_mock)
    statuses: list[str] = []
    monkeypatch.setattr(
        client, "_update_status", lambda status: statuses.append(status)
    )

    await client._read_loop_ws()

    assert client._pending_dev_data is True
    emit_mock.assert_not_awaited()
    assert not statuses


@pytest.mark.asyncio
async def test_disconnect_closes_websocket(monkeypatch: pytest.MonkeyPatch) -> None:
    """Ensure _disconnect invokes the aiohttp close sequence."""

    client = _make_client(monkeypatch)
    close_called: dict[str, Any] = {}

    class ClosingWS:
        closed = False

        async def close(self, *, code: int, message: bytes) -> None:
            close_called["code"] = code
            close_called["message"] = message

    client._ws = ClosingWS()  # type: ignore[assignment]
    client._pending_dev_data = True
    await client._disconnect("reason")

    assert close_called["code"] == aiohttp.WSCloseCode.GOING_AWAY
    assert close_called["message"] == b"reason"
    assert client._ws is None
    assert client._pending_dev_data is False


@pytest.mark.asyncio
async def test_subscribe_feeds_stores_inventory_only(
    monkeypatch: pytest.MonkeyPatch,
) -> None:
    """Subscription state should persist the resolved inventory without nodes."""

    client = _make_client(monkeypatch)
    bucket = client.hass.data[ducaheat_ws.DOMAIN]["entry"]
    bucket.pop("inventory", None)
    client._inventory = None

    nodes_payload = {"htr": {"status": {"1": {}}}}

    emissions: list[tuple[str, str]] = []
    monkeypatch.setattr(
        client,
        "_emit_sio",
        AsyncMock(side_effect=lambda evt, path: emissions.append((evt, path))),
    )

    count = await client._subscribe_feeds(nodes_payload)

    assert count == 2
    assert {path for _evt, path in emissions} == {"/htr/1/samples", "/htr/1/status"}
<<<<<<< HEAD
    bucket = client.hass.data[ducaheat_ws.DOMAIN]["entry"]
    inventory = bucket.get("inventory")
    assert isinstance(inventory, Inventory)
    assert any(node.addr == "1" for node in getattr(inventory, "nodes", ()))
=======
    assert "nodes" not in bucket
    assert isinstance(bucket.get("inventory"), Inventory)
>>>>>>> bb5daea5


@pytest.mark.asyncio
async def test_subscribe_feeds_uses_inventory_cache(
    monkeypatch: pytest.MonkeyPatch,
) -> None:
    """Existing inventory metadata should drive subscription target selection."""

    client = _make_client(monkeypatch)
    node_inventory = build_node_inventory([{"type": "htr", "addr": "7"}])
    inventory = Inventory(
        client.dev_id,
        {"nodes": [{"type": "htr", "addr": "7"}]},
        node_inventory,
    )
    client._inventory = inventory

    emissions: list[tuple[str, str]] = []
    monkeypatch.setattr(
        client,
        "_emit_sio",
        AsyncMock(side_effect=lambda evt, path: emissions.append((evt, path))),
    )

    count = await client._subscribe_feeds(None)

    assert count == 2
    assert emissions == [
        ("subscribe", "/htr/7/samples"),
        ("subscribe", "/htr/7/status"),
    ]
    record = client.hass.data[ducaheat_ws.DOMAIN]["entry"]
    inventory = record.get("inventory")
    assert isinstance(inventory, Inventory)
    assert any(getattr(node, "addr", "") == "7" for node in inventory.nodes)
    assert "node_inventory" not in record


@pytest.mark.asyncio
async def test_subscribe_feeds_uses_record_inventory_cache(
    monkeypatch: pytest.MonkeyPatch,
) -> None:
    """Stored record inventory should be reused when the client cache is empty."""

    client = _make_client(monkeypatch)
    client._inventory = None
    record = client.hass.data[ducaheat_ws.DOMAIN]["entry"]
    node_inventory = build_node_inventory([{"type": "htr", "addr": "9"}])
    record["inventory"] = Inventory(
        client.dev_id,
        {"nodes": [{"type": "htr", "addr": "9"}]},
        node_inventory,
    )

    emissions: list[str] = []

    async def _capture(event: str, path: str) -> None:
        emissions.append(path)

    monkeypatch.setattr(client, "_emit_sio", _capture)

    count = await client._subscribe_feeds(None)

    assert count == 2
    assert set(emissions) == {"/htr/9/samples", "/htr/9/status"}


@pytest.mark.asyncio
async def test_subscribe_feeds_handles_missing_targets(
    monkeypatch: pytest.MonkeyPatch,
) -> None:
    """When no subscription targets exist the helper should no-op."""

    client = _make_client(monkeypatch)
    payload = {"nodes": []}
    client.hass.data[ducaheat_ws.DOMAIN]["entry"]["inventory"] = Inventory(
        "device",
        payload,
        build_node_inventory(payload),
    )
    emit_mock = AsyncMock()
    monkeypatch.setattr(client, "_emit_sio", emit_mock)

    count = await client._subscribe_feeds({})

    assert count == 0
    emit_mock.assert_not_awaited()


@pytest.mark.asyncio
async def test_subscribe_feeds_uses_coordinator_fallback(
    monkeypatch: pytest.MonkeyPatch,
) -> None:
    """Fallback coordinator addresses should be subscribed when snapshot empty."""

    client = _make_client(monkeypatch)
    payload = {"nodes": []}
    client.hass.data[ducaheat_ws.DOMAIN]["entry"]["inventory"] = Inventory(
        "device",
        payload,
        build_node_inventory(payload),
    )
    client._coordinator._addrs = lambda: ["5", " ", "5"]

    emissions: list[str] = []

    async def _capture(event: str, path: str) -> None:
        emissions.append(path)

    monkeypatch.setattr(client, "_emit_sio", _capture)

    count = await client._subscribe_feeds(None)

    assert count == 2
    assert set(emissions) == {"/htr/5/samples", "/htr/5/status"}


@pytest.mark.asyncio
async def test_subscribe_feeds_prefers_coordinator_inventory(
    monkeypatch: pytest.MonkeyPatch,
) -> None:
    """Coordinator inventory should avoid resolver lookups."""

    client = _make_client(monkeypatch)
    client.hass.data[ducaheat_ws.DOMAIN]["entry"].pop("inventory", None)
    client.hass.data[ducaheat_ws.DOMAIN]["entry"].pop("nodes", None)
    inventory_nodes = build_node_inventory([{"type": "htr", "addr": "3"}])
    coordinator_inventory = Inventory(
        client.dev_id,
        {"nodes": [{"type": "htr", "addr": "3"}]},
        inventory_nodes,
    )
    client._coordinator._inventory = coordinator_inventory

    emissions: list[str] = []

    async def _capture(event: str, path: str) -> None:
        emissions.append(path)

    monkeypatch.setattr(client, "_emit_sio", _capture)

    def _fail(*_: Any, **__: Any) -> InventoryResolution:
        raise AssertionError("resolve_record_inventory should not be called")

    monkeypatch.setattr(ducaheat_ws, "resolve_record_inventory", _fail)

    count = await client._subscribe_feeds(None)

    assert count == 2
    assert set(emissions) == {"/htr/3/samples", "/htr/3/status"}


@pytest.mark.asyncio
async def test_subscribe_feeds_passes_nodes_payload_to_resolver(
    monkeypatch: pytest.MonkeyPatch,
) -> None:
    """Raw node payloads should be forwarded to the inventory resolver."""

    client = _make_client(monkeypatch)
    client.hass.data[ducaheat_ws.DOMAIN]["entry"].pop("inventory", None)
    client.hass.data[ducaheat_ws.DOMAIN]["entry"].pop("nodes", None)
    captured: dict[str, Any] = {}
    nodes_payload = {"htr": {"samples": {"7": {}}}}
    coordinator_nodes = build_node_inventory([{"type": "htr", "addr": "7"}])
    client._coordinator._inventory = Inventory(
        client.dev_id,
        {"nodes": [{"type": "htr", "addr": "7"}]},
        coordinator_nodes,
    )

    def _fake_resolve(
        record: Mapping[str, Any],
        *,
        dev_id: str | None,
        nodes_payload: Any | None,
        node_list: Iterable[Any] | None,
    ) -> InventoryResolution:
        captured["record"] = record
        captured["dev_id"] = dev_id
        captured["nodes_payload"] = nodes_payload
        captured["node_list"] = tuple(node_list) if node_list is not None else None
        inventory_nodes = build_node_inventory([{"type": "htr", "addr": "7"}])
        inventory = Inventory(
            client.dev_id,
            {"nodes": [{"type": "htr", "addr": "7"}]},
            inventory_nodes,
        )
        return InventoryResolution(
            inventory, "test", len(inventory_nodes), len(inventory_nodes)
        )

    monkeypatch.setattr(ducaheat_ws, "resolve_record_inventory", _fake_resolve)

    emissions: list[str] = []

    async def _capture(event: str, path: str) -> None:
        emissions.append(path)

    monkeypatch.setattr(client, "_emit_sio", _capture)

    count = await client._subscribe_feeds(nodes_payload)

    assert count == 2
    assert set(emissions) == {"/htr/7/samples", "/htr/7/status"}
    assert captured["nodes_payload"] is nodes_payload
    assert captured["dev_id"] == client.dev_id
    assert isinstance(captured["record"], Mapping)
    assert captured["node_list"] is not None
    assert any(getattr(node, "addr", None) == "7" for node in captured["node_list"])


@pytest.mark.asyncio
async def test_subscribe_feeds_handles_mapping_record(
    monkeypatch: pytest.MonkeyPatch,
) -> None:
    """Mapping entries should be normalised to mutable state."""

    client = _make_client(monkeypatch)
    client.hass.data[ducaheat_ws.DOMAIN]["entry"].pop("inventory", None)
    client.hass.data[ducaheat_ws.DOMAIN]["entry"].pop("nodes", None)
    nodes_payload = {"nodes": [{"addr": "8", "type": "htr"}]}
    mapping_record = MappingProxyType({"nodes": nodes_payload})
    client.hass.data[ducaheat_ws.DOMAIN]["entry"] = mapping_record

    inventory_nodes = build_node_inventory(nodes_payload)
    inventory = Inventory(client.dev_id, nodes_payload, inventory_nodes)

    def _fake_resolve(
        record: Mapping[str, Any],
        *,
        dev_id: str | None,
        nodes_payload: Any | None,
        node_list: Iterable[Any] | None,
    ) -> InventoryResolution:
        assert isinstance(record, MutableMapping)
        return InventoryResolution(
            inventory, "test", len(inventory_nodes), len(inventory_nodes)
        )

    monkeypatch.setattr(ducaheat_ws, "resolve_record_inventory", _fake_resolve)

    emissions: list[str] = []

    async def _capture(event: str, path: str) -> None:
        emissions.append(path)

    monkeypatch.setattr(client, "_emit_sio", _capture)

    count = await client._subscribe_feeds(None)

    assert count == 2
    assert set(emissions) == {"/htr/8/samples", "/htr/8/status"}
    entry_record = client.hass.data[ducaheat_ws.DOMAIN]["entry"]
    assert isinstance(entry_record, dict)
    assert isinstance(entry_record.get("inventory"), Inventory)


@pytest.mark.asyncio
async def test_subscribe_feeds_handles_missing_record(
    monkeypatch: pytest.MonkeyPatch,
) -> None:
    """None records should be replaced with mutable containers."""

    client = _make_client(monkeypatch)
    client.hass.data[ducaheat_ws.DOMAIN]["entry"] = None

    nodes_payload = {"nodes": [{"addr": "6", "type": "htr"}]}
    inventory_nodes = build_node_inventory(nodes_payload)
    inventory = Inventory(client.dev_id, nodes_payload, inventory_nodes)

    def _fake_resolve(
        record: Mapping[str, Any],
        *,
        dev_id: str | None,
        nodes_payload: Any | None,
        node_list: Iterable[Any] | None,
    ) -> InventoryResolution:
        assert isinstance(record, MutableMapping)
        return InventoryResolution(
            inventory, "test", len(inventory_nodes), len(inventory_nodes)
        )

    monkeypatch.setattr(ducaheat_ws, "resolve_record_inventory", _fake_resolve)

    emissions: list[str] = []

    async def _capture(event: str, path: str) -> None:
        emissions.append(path)

    monkeypatch.setattr(client, "_emit_sio", _capture)

    count = await client._subscribe_feeds(None)

    assert count == 2
    assert set(emissions) == {"/htr/6/samples", "/htr/6/status"}
    entry_record = client.hass.data[ducaheat_ws.DOMAIN]["entry"]
    assert isinstance(entry_record, dict)


@pytest.mark.asyncio
async def test_subscribe_feeds_logs_error_when_inventory_missing(
    monkeypatch: pytest.MonkeyPatch, caplog: pytest.LogCaptureFixture
) -> None:
    """Inventory resolution failures should be logged and abort subscriptions."""

    client = _make_client(monkeypatch)
    client.hass.data[ducaheat_ws.DOMAIN]["entry"].pop("inventory", None)
    client.hass.data[ducaheat_ws.DOMAIN]["entry"].pop("nodes", None)
    caplog.set_level(logging.ERROR)

    def _missing_inventory(
        record: Mapping[str, Any],
        *,
        dev_id: str | None,
        nodes_payload: Any | None,
        node_list: Iterable[Any] | None,
    ) -> InventoryResolution:
        return InventoryResolution(None, "test", 0, 0)

    monkeypatch.setattr(ducaheat_ws, "resolve_record_inventory", _missing_inventory)
    emit_mock = AsyncMock()
    monkeypatch.setattr(client, "_emit_sio", emit_mock)

    count = await client._subscribe_feeds(None)

    assert count == 0
    emit_mock.assert_not_awaited()
    assert any("missing inventory" in message for message in caplog.messages)


@pytest.mark.asyncio
async def test_get_token_requires_authorization(
    monkeypatch: pytest.MonkeyPatch,
) -> None:
    """Missing Authorization header should raise a runtime error."""

    client = _make_client(monkeypatch)
    client._get_token = ducaheat_ws.DucaheatWSClient._get_token.__get__(  # type: ignore[method-assign]
        client, ducaheat_ws.DucaheatWSClient
    )
    monkeypatch.setattr(client._client, "authed_headers", AsyncMock(return_value={}))

    with pytest.raises(RuntimeError):
        await client._get_token()<|MERGE_RESOLUTION|>--- conflicted
+++ resolved
@@ -1632,15 +1632,10 @@
 
     assert count == 2
     assert {path for _evt, path in emissions} == {"/htr/1/samples", "/htr/1/status"}
-<<<<<<< HEAD
     bucket = client.hass.data[ducaheat_ws.DOMAIN]["entry"]
     inventory = bucket.get("inventory")
     assert isinstance(inventory, Inventory)
     assert any(node.addr == "1" for node in getattr(inventory, "nodes", ()))
-=======
-    assert "nodes" not in bucket
-    assert isinstance(bucket.get("inventory"), Inventory)
->>>>>>> bb5daea5
 
 
 @pytest.mark.asyncio
